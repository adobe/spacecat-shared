--- conflicted
+++ resolved
@@ -136,9 +136,5 @@
 # Files deliberately excluded from version control
 *DO-NOT-COMMIT*
 
-<<<<<<< HEAD
-# MAC OS hidden files
-=======
 # Mac OS
->>>>>>> f97f04dc
 .DS_Store