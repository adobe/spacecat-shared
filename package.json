--- conflicted
+++ resolved
@@ -31,13 +31,8 @@
     "@semantic-release/changelog": "6.0.3",
     "@semantic-release/git": "10.0.1",
     "@semantic-release/npm": "9.0.2",
-<<<<<<< HEAD
-    "@typescript-eslint/eslint-plugin": "6.16.0",
-    "@typescript-eslint/parser": "6.16.0",
-=======
     "@typescript-eslint/eslint-plugin": "6.18.1",
     "@typescript-eslint/parser": "6.18.1",
->>>>>>> 6a36bc9a
     "ajv": "8.12.0",
     "c8": "8.0.1",
     "eslint": "8.56.0",
