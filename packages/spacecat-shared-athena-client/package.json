--- conflicted
+++ resolved
@@ -1,10 +1,6 @@
 {
   "name": "@adobe/spacecat-shared-athena-client",
-<<<<<<< HEAD
-  "version": "1.8.3",
-=======
   "version": "1.8.4",
->>>>>>> 6ff948e2
   "description": "Shared modules of the Spacecat Services - AWS Athena Client",
   "type": "module",
   "engines": {
