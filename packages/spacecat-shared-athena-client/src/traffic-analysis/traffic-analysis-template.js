--- conflicted
+++ resolved
@@ -49,11 +49,9 @@
 raw AS (
     SELECT
         week,
-<<<<<<< HEAD
         month,
-=======
->>>>>>> 0403dfc2
         path,
+        ${pageTypeCase},
         ${pageTypeCase},
         trf_type,
         trf_channel,
@@ -69,6 +67,7 @@
         clicked,
         engaged,
         latest_scroll,
+        CASE WHEN latest_scroll >= 10000 THEN 1 ELSE 0 END AS engaged_scroll,
         CASE WHEN latest_scroll >= 10000 THEN 1 ELSE 0 END AS engaged_scroll,
         lcp,
         cls,
