{
  "name": "@adobe/spacecat-shared-content-client",
  "version": "1.1.22",
  "description": "Shared modules of the Spacecat Services - Content Client",
  "type": "module",
  "engines": {
    "node": ">=20.0.0 <23.0.0",
    "npm": ">=10.0.0 <11.0.0"
  },
  "main": "src/index.js",
  "types": "src/index.d.ts",
  "scripts": {
    "test": "c8 mocha",
    "lint": "eslint .",
    "clean": "rm -rf package-lock.json node_modules"
  },
  "mocha": {
    "require": "test/setup-env.js",
    "reporter": "mocha-multi-reporters",
    "reporter-options": "configFile=.mocha-multi.json",
    "spec": "test/**/*.test.js"
  },
  "repository": {
    "type": "git",
    "url": "https://github.com/adobe/spacecat-shared.git"
  },
  "author": "",
  "license": "Apache-2.0",
  "bugs": {
    "url": "https://github.com/adobe/spacecat-shared/issues"
  },
  "homepage": "https://github.com/adobe/spacecat-shared/packages/spacecat-shared-content-client/#readme",
  "publishConfig": {
    "access": "public"
  },
  "dependencies": {
    "@adobe/helix-universal": "5.0.6",
<<<<<<< HEAD
    "@adobe/spacecat-shared-data-access": "1.50.0",
    "@adobe/spacecat-helix-content-sdk": "1.2.4",
=======
    "@adobe/spacecat-helix-content-sdk": "1.2.7",
>>>>>>> 876c667d
    "@adobe/spacecat-shared-utils": "1.22.4",
    "graph-data-structure": "4.1.0"
  },
  "devDependencies": {
    "chai": "5.1.2",
    "chai-as-promised": "8.0.0",
    "esmock": "2.6.9",
    "nock": "13.5.6",
    "sinon": "19.0.2",
    "sinon-chai": "4.0.0",
    "typescript": "5.6.3"
  }
}<|MERGE_RESOLUTION|>--- conflicted
+++ resolved
@@ -35,12 +35,8 @@
   },
   "dependencies": {
     "@adobe/helix-universal": "5.0.6",
-<<<<<<< HEAD
     "@adobe/spacecat-shared-data-access": "1.50.0",
-    "@adobe/spacecat-helix-content-sdk": "1.2.4",
-=======
     "@adobe/spacecat-helix-content-sdk": "1.2.7",
->>>>>>> 876c667d
     "@adobe/spacecat-shared-utils": "1.22.4",
     "graph-data-structure": "4.1.0"
   },
