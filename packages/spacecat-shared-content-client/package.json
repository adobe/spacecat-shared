{
  "name": "@adobe/spacecat-shared-content-client",
  "version": "1.0.7",
  "description": "Shared modules of the Spacecat Services - Content Client",
  "type": "module",
  "engines": {
    "node": "^20.0.0 <21.0.0",
    "npm": "^10.0.0 <11.0.0"
  },
  "main": "src/index.js",
  "types": "src/index.d.ts",
  "scripts": {
    "test": "c8 mocha",
    "lint": "eslint .",
    "clean": "rm -rf package-lock.json node_modules"
  },
  "mocha": {
    "require": "test/setup-env.js",
    "reporter": "mocha-multi-reporters",
    "reporter-options": "configFile=.mocha-multi.json",
    "spec": "test/**/*.test.js"
  },
  "repository": {
    "type": "git",
    "url": "https://github.com/adobe/spacecat-shared.git"
  },
  "author": "",
  "license": "Apache-2.0",
  "bugs": {
    "url": "https://github.com/adobe/spacecat-shared/issues"
  },
  "homepage": "https://github.com/adobe/spacecat-shared/packages/spacecat-shared-content-client/#readme",
  "publishConfig": {
    "access": "public"
  },
  "dependencies": {
    "@adobe/helix-universal": "5.0.5",
    "@adobe/spacecat-helix-content-sdk": "1.1.8",
<<<<<<< HEAD
    "@adobe/spacecat-shared-utils": "1.19.6",
    "graph-data-structure": "4.0.0"
=======
    "@adobe/spacecat-shared-utils": "1.19.6"
>>>>>>> 0362ba4f
  },
  "devDependencies": {
    "chai": "5.1.1",
    "chai-as-promised": "8.0.0",
    "esmock": "2.6.7",
    "nock": "13.5.4",
    "sinon": "18.0.1",
    "sinon-chai": "4.0.0",
    "typescript": "5.6.2"
  }
}<|MERGE_RESOLUTION|>--- conflicted
+++ resolved
@@ -36,12 +36,8 @@
   "dependencies": {
     "@adobe/helix-universal": "5.0.5",
     "@adobe/spacecat-helix-content-sdk": "1.1.8",
-<<<<<<< HEAD
     "@adobe/spacecat-shared-utils": "1.19.6",
     "graph-data-structure": "4.0.0"
-=======
-    "@adobe/spacecat-shared-utils": "1.19.6"
->>>>>>> 0362ba4f
   },
   "devDependencies": {
     "chai": "5.1.1",
