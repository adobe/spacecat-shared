{
  "name": "@adobe/spacecat-shared-content-client",
  "version": "1.0.8",
  "description": "Shared modules of the Spacecat Services - Content Client",
  "type": "module",
  "engines": {
    "node": "^20.0.0 <21.0.0",
    "npm": "^10.0.0 <11.0.0"
  },
  "main": "src/index.js",
  "types": "src/index.d.ts",
  "scripts": {
    "test": "c8 mocha",
    "lint": "eslint .",
    "clean": "rm -rf package-lock.json node_modules"
  },
  "mocha": {
    "require": "test/setup-env.js",
    "reporter": "mocha-multi-reporters",
    "reporter-options": "configFile=.mocha-multi.json",
    "spec": "test/**/*.test.js"
  },
  "repository": {
    "type": "git",
    "url": "https://github.com/adobe/spacecat-shared.git"
  },
  "author": "",
  "license": "Apache-2.0",
  "bugs": {
    "url": "https://github.com/adobe/spacecat-shared/issues"
  },
  "homepage": "https://github.com/adobe/spacecat-shared/packages/spacecat-shared-content-client/#readme",
  "publishConfig": {
    "access": "public"
  },
  "dependencies": {
    "@adobe/helix-universal": "5.0.5",
<<<<<<< HEAD
    "@adobe/spacecat-helix-content-sdk": "1.1.8",
    "@adobe/spacecat-shared-utils": "1.19.6",
    "graph-data-structure": "4.0.0"
=======
    "@adobe/spacecat-helix-content-sdk": "1.1.10",
    "@adobe/spacecat-shared-utils": "1.19.6"
>>>>>>> 96344879
  },
  "devDependencies": {
    "chai": "5.1.1",
    "chai-as-promised": "8.0.0",
    "esmock": "2.6.7",
    "nock": "13.5.4",
    "sinon": "18.0.1",
    "sinon-chai": "4.0.0",
    "typescript": "5.6.2"
  }
}<|MERGE_RESOLUTION|>--- conflicted
+++ resolved
@@ -35,14 +35,9 @@
   },
   "dependencies": {
     "@adobe/helix-universal": "5.0.5",
-<<<<<<< HEAD
-    "@adobe/spacecat-helix-content-sdk": "1.1.8",
+    "@adobe/spacecat-helix-content-sdk": "1.1.10",
     "@adobe/spacecat-shared-utils": "1.19.6",
     "graph-data-structure": "4.0.0"
-=======
-    "@adobe/spacecat-helix-content-sdk": "1.1.10",
-    "@adobe/spacecat-shared-utils": "1.19.6"
->>>>>>> 96344879
   },
   "devDependencies": {
     "chai": "5.1.1",
