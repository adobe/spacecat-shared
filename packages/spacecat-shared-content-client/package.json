{
  "name": "@adobe/spacecat-shared-content-client",
  "version": "1.0.7",
  "description": "Shared modules of the Spacecat Services - Content Client",
  "type": "module",
  "engines": {
    "node": "^20.0.0 <21.0.0",
    "npm": "^10.0.0 <11.0.0"
  },
  "main": "src/index.js",
  "types": "src/index.d.ts",
  "scripts": {
    "test": "c8 mocha",
    "lint": "eslint .",
    "clean": "rm -rf package-lock.json node_modules"
  },
  "mocha": {
    "require": "test/setup-env.js",
    "reporter": "mocha-multi-reporters",
    "reporter-options": "configFile=.mocha-multi.json",
    "spec": "test/**/*.test.js"
  },
  "repository": {
    "type": "git",
    "url": "https://github.com/adobe/spacecat-shared.git"
  },
  "author": "",
  "license": "Apache-2.0",
  "bugs": {
    "url": "https://github.com/adobe/spacecat-shared/issues"
  },
  "homepage": "https://github.com/adobe/spacecat-shared/packages/spacecat-shared-content-client/#readme",
  "publishConfig": {
    "access": "public"
  },
  "dependencies": {
    "@adobe/helix-universal": "5.0.5",
<<<<<<< HEAD
    "@adobe/spacecat-helix-content-sdk": "1.1.3",
=======
    "@adobe/spacecat-helix-content-sdk": "1.1.8",
>>>>>>> 0362ba4f
    "@adobe/spacecat-shared-utils": "1.19.6"
  },
  "devDependencies": {
    "chai": "5.1.1",
    "chai-as-promised": "8.0.0",
    "esmock": "2.6.7",
    "nock": "13.5.4",
    "sinon": "18.0.1",
    "sinon-chai": "4.0.0",
    "typescript": "5.6.2"
  }
}<|MERGE_RESOLUTION|>--- conflicted
+++ resolved
@@ -35,11 +35,7 @@
   },
   "dependencies": {
     "@adobe/helix-universal": "5.0.5",
-<<<<<<< HEAD
-    "@adobe/spacecat-helix-content-sdk": "1.1.3",
-=======
     "@adobe/spacecat-helix-content-sdk": "1.1.8",
->>>>>>> 0362ba4f
     "@adobe/spacecat-shared-utils": "1.19.6"
   },
   "devDependencies": {
