--- conflicted
+++ resolved
@@ -793,7 +793,6 @@
       }
     },
     {
-<<<<<<< HEAD
       "TableName": "spacecat-services-experiments",
       "KeyAttributes": {
         "PartitionKey": {
@@ -802,18 +801,11 @@
         },
         "SortKey": {
           "AttributeName": "SK",
-=======
-      "TableName": "spacecat-services-import-jobs",
-      "KeyAttributes": {
-        "PartitionKey": {
-          "AttributeName": "id",
->>>>>>> fcc76d86
           "AttributeType": "S"
         }
       },
       "NonKeyAttributes": [
         {
-<<<<<<< HEAD
           "AttributeName": "experimentId",
           "AttributeType": "S"
         },
@@ -860,79 +852,12 @@
         {
           "AttributeName": "conversionEventValue",
           "AttributeType": "S"
-=======
-          "AttributeName": "apiKey",
-          "AttributeType": "S"
-        },
-        {
-          "AttributeName": "baseURL",
-          "AttributeType": "S"
-        },
-        {
-          "AttributeName": "duration",
-          "AttributeType": "N"
-        },
-        {
-          "AttributeName": "endTime",
-          "AttributeType": "S"
-        },
-        {
-          "AttributeName": "failedCount",
-          "AttributeType": "N"
-        },
-        {
-          "AttributeName": "GSI1PK",
-          "AttributeType": "S"
-        },
-        {
-          "AttributeName": "importQueueId",
-          "AttributeType": "S"
-        },
-        {
-          "AttributeName": "options",
-          "AttributeType": "M"
-        },
-        {
-          "AttributeName": "startTime",
-          "AttributeType": "S"
-        },
-        {
-          "AttributeName": "status",
-          "AttributeType": "S"
-        },
-        {
-          "AttributeName": "successCount",
-          "AttributeType": "N"
-        },
-        {
-          "AttributeName": "urlCount",
-          "AttributeType": "N"
-        }
-      ],
-      "GlobalSecondaryIndexes": [
-        {
-          "IndexName": "spacecat-services-all-import-jobs-by-status",
-          "KeyAttributes": {
-            "PartitionKey": {
-              "AttributeName": "GSI1PK",
-              "AttributeType": "S"
-            },
-            "SortKey": {
-              "AttributeName": "status",
-              "AttributeType": "S"
-            }
-          },
-          "Projection": {
-            "ProjectionType": "ALL"
-          }
->>>>>>> fcc76d86
         }
       ],
       "DataAccess": {
         "MySql": {}
       },
       "SampleDataFormats": {
-<<<<<<< HEAD
         "siteId": [
           "identifiers",
           "UUID"
@@ -970,7 +895,109 @@
         "ProvisionedThroughput": {
           "ReadCapacityUnits": 5,
           "WriteCapacityUnits": 5
-=======
+        },
+        "AutoScalingRead": {
+          "ScalableTargetRequest": {
+            "MinCapacity": 1,
+            "MaxCapacity": 10,
+            "ServiceRole": "AWSServiceRoleForApplicationAutoScaling_DynamoDBTable"
+          },
+          "ScalingPolicyConfiguration": {
+            "TargetValue": 70
+          }
+        },
+        "AutoScalingWrite": {
+          "ScalableTargetRequest": {
+            "MinCapacity": 1,
+            "MaxCapacity": 10,
+            "ServiceRole": "AWSServiceRoleForApplicationAutoScaling_DynamoDBTable"
+          },
+          "ScalingPolicyConfiguration": {
+            "TargetValue": 70
+          }
+        }
+      }
+    },
+    {
+      "TableName": "spacecat-services-import-jobs",
+      "KeyAttributes": {
+        "PartitionKey": {
+          "AttributeName": "id",
+          "AttributeType": "S"
+        }
+      },
+      "NonKeyAttributes": [
+        {
+          "AttributeName": "apiKey",
+          "AttributeType": "S"
+        },
+        {
+          "AttributeName": "baseURL",
+          "AttributeType": "S"
+        },
+        {
+          "AttributeName": "duration",
+          "AttributeType": "N"
+        },
+        {
+          "AttributeName": "endTime",
+          "AttributeType": "S"
+        },
+        {
+          "AttributeName": "failedCount",
+          "AttributeType": "N"
+        },
+        {
+          "AttributeName": "GSI1PK",
+          "AttributeType": "S"
+        },
+        {
+          "AttributeName": "importQueueId",
+          "AttributeType": "S"
+        },
+        {
+          "AttributeName": "options",
+          "AttributeType": "M"
+        },
+        {
+          "AttributeName": "startTime",
+          "AttributeType": "S"
+        },
+        {
+          "AttributeName": "status",
+          "AttributeType": "S"
+        },
+        {
+          "AttributeName": "successCount",
+          "AttributeType": "N"
+        },
+        {
+          "AttributeName": "urlCount",
+          "AttributeType": "N"
+        }
+      ],
+      "GlobalSecondaryIndexes": [
+        {
+          "IndexName": "spacecat-services-all-import-jobs-by-status",
+          "KeyAttributes": {
+            "PartitionKey": {
+              "AttributeName": "GSI1PK",
+              "AttributeType": "S"
+            },
+            "SortKey": {
+              "AttributeName": "status",
+              "AttributeType": "S"
+            }
+          },
+          "Projection": {
+            "ProjectionType": "ALL"
+          }
+        }
+      ],
+      "DataAccess": {
+        "MySql": {}
+      },
+      "SampleDataFormats": {
         "id": [
           "identifiers",
           "UUID"
@@ -1082,7 +1109,6 @@
         "ProvisionedThroughput": {
           "ReadCapacityUnits": 0,
           "WriteCapacityUnits": 0
->>>>>>> fcc76d86
         },
         "AutoScalingRead": {
           "ScalableTargetRequest": {
