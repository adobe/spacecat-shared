--- conflicted
+++ resolved
@@ -47,13 +47,10 @@
           "AttributeType": "M"
         },
         {
-<<<<<<< HEAD
           "AttributeName": "config",
           "AttributeType": "M"
         },
         {
-=======
->>>>>>> 6a36bc9a
           "AttributeName": "createdAt",
           "AttributeType": "S"
         },
@@ -80,12 +77,17 @@
           }
         },
         {
-<<<<<<< HEAD
           "IndexName": "spacecat-services-all-sites-organizations",
           "KeyAttributes": {
             "PartitionKey": {
-              "AttributeName": "organizationId",
-=======
+              "AttributeName": "organizationId"
+            },
+            "Projection": {
+              "ProjectionType": "ALL"
+            }
+          }
+        },
+        {
           "IndexName": "spacecat-services-all-sites-by-delivery-type",
           "KeyAttributes": {
             "PartitionKey": {
@@ -94,7 +96,6 @@
             },
             "SortKey": {
               "AttributeName": "deliveryType",
->>>>>>> 6a36bc9a
               "AttributeType": "S"
             }
           },
