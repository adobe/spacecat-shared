--- conflicted
+++ resolved
@@ -1,10 +1,6 @@
 {
   "name": "@adobe/spacecat-shared-data-access",
-<<<<<<< HEAD
-  "version": "1.5.2",
-=======
   "version": "1.6.4",
->>>>>>> 6a36bc9a
   "description": "Shared modules of the Spacecat Services - Data Access",
   "type": "module",
   "main": "src/index.js",
@@ -35,13 +31,8 @@
   "dependencies": {
     "@adobe/spacecat-shared-dynamo": "1.2.5",
     "@adobe/spacecat-shared-utils": "1.2.0",
-<<<<<<< HEAD
-    "@aws-sdk/client-dynamodb": "3.484.0",
-    "@aws-sdk/lib-dynamodb": "3.484.0",
-=======
     "@aws-sdk/client-dynamodb": "3.490.0",
     "@aws-sdk/lib-dynamodb": "3.490.0",
->>>>>>> 6a36bc9a
     "uuid": "9.0.1"
   },
   "devDependencies": {
