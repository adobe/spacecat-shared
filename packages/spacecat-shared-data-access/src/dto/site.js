--- conflicted
+++ resolved
@@ -12,10 +12,7 @@
 
 import { createSite } from '../models/site.js';
 import AuditConfig from '../models/site/audit-config.js';
-<<<<<<< HEAD
 import Config from '../models/site/config.js';
-=======
->>>>>>> 6a36bc9a
 
 /**
  * Data transfer object for Site.
@@ -37,10 +34,7 @@
     updatedAt: site.getUpdatedAt(),
     GSI1PK: 'ALL_SITES',
     auditConfig: AuditConfig.toDynamoItem(site.getAuditConfig()),
-<<<<<<< HEAD
     config: Config.toDynamoItem(site.getConfig()),
-=======
->>>>>>> 6a36bc9a
   }),
 
   /**
@@ -59,10 +53,7 @@
       createdAt: dynamoItem.createdAt,
       updatedAt: dynamoItem.updatedAt,
       auditConfig: dynamoItem.auditConfig,
-<<<<<<< HEAD
       config: dynamoItem.config,
-=======
->>>>>>> 6a36bc9a
     };
 
     return createSite(siteData);
