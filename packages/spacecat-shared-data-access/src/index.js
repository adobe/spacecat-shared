--- conflicted
+++ resolved
@@ -18,11 +18,8 @@
 const TABLE_NAME_ORGANIZATIONS = 'spacecat-services-organizations-dev';
 
 const INDEX_NAME_ALL_SITES = 'spacecat-services-all-sites-dev';
-<<<<<<< HEAD
 const INDEX_NAME_ALL_ORGANIZATIONS = 'spacecat-services-all-organizations-dev';
-=======
 const INDEX_NAME_ALL_SITES_BY_DELIVERY_TYPE = 'spacecat-services-all-sites-by-delivery-type-dev';
->>>>>>> 6a36bc9a
 const INDEX_NAME_ALL_LATEST_AUDIT_SCORES = 'spacecat-services-all-latest-audit-scores-dev';
 const INDEX_NAME_ALL_SITES_ORGANIZATIONS = 'spacecat-services-all-sites-organizations-dev';
 
@@ -53,11 +50,8 @@
         tableNameOrganizations: DYNAMO_TABLE_NAME_ORGANIZATIONS,
         tableNameSites: DYNAMO_TABLE_NAME_SITES,
         indexNameAllSites: DYNAMO_INDEX_NAME_ALL_SITES,
-<<<<<<< HEAD
         indexNameOrganizations: DYNAMO_INDEX_NAME_ALL_ORGANIZATIONS,
-=======
         indexNameAllSitesByDeliveryType: DYNAMO_INDEX_NAME_ALL_SITES_BY_DELIVERY_TYPE,
->>>>>>> 6a36bc9a
         indexNameAllLatestAuditScores: DYNAMO_INDEX_NAME_ALL_LATEST_AUDIT_SCORES,
         indexNameAllSitesOrganizations: DYNAMO_INDEX_NAME_ALL_SITES_ORGANIZATIONS,
         pkAllSites: PK_ALL_SITES,
