--- conflicted
+++ resolved
@@ -132,12 +132,8 @@
         jobId: stepResult.siteId,
         processingType: stepResult.processingType || 'default',
         skipMessage: false,
-<<<<<<< HEAD
-        allowCache: true,
+        allowCache: isBoolean(stepResult.allowCache) ? stepResult.allowCache : true,
         options: stepResult.options || {},
-=======
-        allowCache: isBoolean(stepResult.allowCache) ? stepResult.allowCache : true,
->>>>>>> 9cfdb043
         completionQueueUrl: stepResult.completionQueueUrl || context.env?.AUDIT_JOBS_QUEUE_URL,
         auditContext,
       }),
