/*
 * Copyright 2024 Adobe. All rights reserved.
 * This file is licensed to you under the Apache License, Version 2.0 (the "License");
 * you may not use this file except in compliance with the License. You may obtain a copy
 * of the License at http://www.apache.org/licenses/LICENSE-2.0
 *
 * Unless required by applicable law or agreed to in writing, software distributed under
 * the License is distributed on an "AS IS" BASIS, WITHOUT WARRANTIES OR REPRESENTATIONS
 * OF ANY KIND, either express or implied. See the License for the specific language
 * governing permissions and limitations under the License.
 */

import { hasText, isNonEmptyArray, isNonEmptyObject } from '@adobe/spacecat-shared-utils';

import { SchemaError, SchemaValidationError } from '../../errors/index.js';
import {
  classExtends,
  entityNameToCollectionName,
  entityNameToIdName,
  isPositiveInteger,
  keyNamesToMethodName,
  modelNameToEntityName,
} from '../../util/util.js';

import BaseCollection from './base.collection.js';
import BaseModel from './base.model.js';
import Reference from './reference.js';

class Schema {
  static INDEX_TYPES = {
    PRIMARY: 'primary',
    ALL: 'all',
    BELONGS_TO: 'belongs_to',
    OTHER: 'other',
  };

  /**
   * Constructs a new Schema instance.
   * @constructor
   * @param {BaseModel} modelClass - The class representing the model.
   * @param {BaseCollection} collectionClass - The class representing the model collection.
   * @param {object} rawSchema - The raw schema data.
   * @param {string} rawSchema.serviceName - The name of the service.
   * @param {number} rawSchema.schemaVersion - The version of the schema.
   * @param {object} rawSchema.attributes - The attributes of the schema.
   * @param {object} rawSchema.indexes - The indexes of the schema.
   * @param {object} rawSchema.options - The options of the schema.
   * @param {Reference[]} [rawSchema.references] - The references of the schema.
   */
  constructor(
    modelClass,
    collectionClass,
    rawSchema,
  ) {
    this.modelClass = modelClass;
    this.collectionClass = collectionClass;

    this.serviceName = rawSchema.serviceName;
    this.schemaVersion = rawSchema.schemaVersion;
    this.attributes = rawSchema.attributes;
    this.indexes = rawSchema.indexes;
    this.options = rawSchema.options;
    this.references = rawSchema.references || [];

    this.#validateSchema();
  }

  #validateSchema() {
    if (!classExtends(this.modelClass, BaseModel)) {
      throw new SchemaValidationError('Model class must extend BaseModel');
    }

    if (!classExtends(this.collectionClass, BaseCollection)) {
      throw new SchemaValidationError('Collection class must extend BaseCollection');
    }

    if (!hasText(this.serviceName)) {
      throw new SchemaValidationError('Schema must have a service name');
    }

    if (!isPositiveInteger(this.schemaVersion)) {
      throw new SchemaValidationError('Schema version must be a positive integer');
    }

    if (!isNonEmptyObject(this.attributes)) {
      throw new SchemaValidationError('Schema must have attributes');
    }

    if (!isNonEmptyObject(this.indexes)) {
      throw new SchemaValidationError('Schema must have indexes');
    }

    if (!Array.isArray(this.references)) {
      throw new SchemaValidationError('References must be an array');
    }

    if (!isNonEmptyObject(this.options)) {
      throw new SchemaValidationError('Schema must have options');
    }
  }

  allowsRemove() {
    return this.options?.allowRemove;
  }

  allowsUpdates() {
    return this.options?.allowUpdates;
  }

  getAttribute(name) {
    return this.attributes[name];
  }

  getAttributes() {
    return this.attributes;
  }

  getCollectionName() {
    return this.collectionClass.name;
  }

  getEntityName() {
    return modelNameToEntityName(this.getModelName());
  }

  getIdName() {
    return entityNameToIdName(this.getModelName());
  }

  /**
   * Returns a data structure describing all index-based accessors (like allByX, findByX).
   * This can then be used by BaseCollection to create methods without duplicating logic.
   * @return {Array<{indexName: string, keySets: string[][]}>}
   *   Example: [
   *     { indexName: 'byOpportunityId', keySets: [['opportunityId'], ['opportunityId','status']] },
   *     { indexName: 'byStatusAndCreatedAt', keySets: [['status'],['status','createdAt']] }
   *   ]
   */
  getIndexAccessors() {
    const indexes = this.getIndexes([Schema.INDEX_TYPES.PRIMARY]);
    const result = [];

    Object.keys(indexes).forEach((indexName) => {
      const indexKeys = this.getIndexKeys(indexName);

      if (!isNonEmptyArray(indexKeys)) return;

      const keySets = [];
      for (let i = 1; i <= indexKeys.length; i += 1) {
        keySets.push(indexKeys.slice(0, i));
      }

      result.push({ indexName, keySets });
    });

    return result;
  }

  getIndexByName(indexName) {
    return this.indexes[indexName];
  }

  findIndexBySortKeys(sortKeys) {
    // find index that has same sort keys, then remove the last sort key
    // and find the index that has the remaining sort keys, etc.
    for (let { length } = sortKeys; length > 0; length -= 1) {
      const subKeyNames = sortKeys.slice(0, length);
      const index = Object.values(this.indexes).find((candidate) => {
        const { pk, sk } = candidate;
        const allKeys = [...(pk?.facets || []), ...(sk?.facets || [])];

        // check if all keys in the index are in the sort keys
        const pkKeys = Array.isArray(pk?.facets) ? pk.facets : [];
        return pkKeys.every((key) => subKeyNames.includes(key))
          && subKeyNames.every((key) => allKeys.includes(key));
      });

      if (isNonEmptyObject(index)) {
        return index;
      }
    }

    return null;
  }

  /**
   * Finds the index name by the keys provided. The index is searched
   * keys to match the combination of partition and sort keys. If no
   * index is found, we fall back to the "all" index, then the "primary".
   *
   * @param {Object} keys - The keys to search for.
   * @return {string} - The index name.
   */
  findIndexNameByKeys(keys) {
    const { ALL, PRIMARY } = this.getIndexTypes();
    const keyNames = Object.keys(keys);

    const index = this.findIndexBySortKeys(keyNames);
    if (index) {
      return index.index || PRIMARY;
    }

    const allIndex = this.findIndexByType(ALL);
    if (allIndex) {
      return allIndex.index;
    }

    return PRIMARY;
  }

  // eslint-disable-next-line class-methods-use-this
  getIndexTypes() {
    return Schema.INDEX_TYPES;
  }

  findIndexByType(type) {
    return Object.values(this.indexes).find((index) => index.indexType === type) || null;
  }

  /**
   * Returns the indexes for the schema. By default, this returns all indexes.
   * You can use the `exclude` parameter to exclude certain indexes.
   * @param {Array<string>} [exclude] - One of the INDEX_TYPES values.
   * @return {object} The indexes.
   */
  getIndexes(exclude) {
    if (!Array.isArray(exclude)) {
      return this.indexes;
    }

    return Object.keys(this.indexes).reduce((acc, indexName) => {
      const index = this.indexes[indexName];

      if (!exclude.includes(indexName)) {
        acc[indexName] = index;
      }

      return acc;
    }, {});
  }

  getIndexKeys(indexName) {
    const index = this.getIndexByName(indexName);

    if (!isNonEmptyObject(index)) {
      return [];
    }

    const pkKeys = Array.isArray(index.pk?.facets) ? index.pk.facets : [];
    const skKeys = Array.isArray(index.sk?.facets) ? index.sk.facets : [];

    return [...pkKeys, ...skKeys];
  }

  getModelClass() {
    return this.modelClass;
  }

  getModelName() {
    return this.modelClass.name;
  }

  /**
   * Given a type and a target model name, returns the reciprocal reference if it exists.
   * For example, if we have a has_many reference from Foo to Bar, this method can help find
   * the belongs_to reference in Bar that points back to Foo.
   * @param {EntityRegistry} registry - The entity registry.
   * @param {Reference} reference - The reference to find the reciprocal for.
   * @return {Reference|null} - The reciprocal reference or null if not found.
   */
  getReciprocalReference(registry, reference) {
    const target = reference.getTarget();
    const type = reference.getType();

    if (type !== Reference.TYPES.HAS_MANY) {
      return null;
    }

    const targetSchema = registry.getCollection(entityNameToCollectionName(target)).schema;

    return targetSchema.getReferenceByTypeAndTarget(
      Reference.TYPES.BELONGS_TO,
      this.getModelName(),
    );
  }

  getReferences() {
    return this.references;
  }

  getReferencesByType(type) {
    return this.references.filter((ref) => ref.type === type);
  }

  getReferenceByTypeAndTarget(type, target) {
    return this.references.find((ref) => ref.type === type && ref.target === target);
  }

  getServiceName() {
    return this.serviceName;
  }

  getVersion() {
    return this.schemaVersion;
  }

  /**
   * Given an entity, generates accessor configurations for all index-based accessors.
   * This is useful for creating methods on the entity that can be used to fetch data
   * based on the index keys. For example, if we have an index by 'opportunityId' and 'status',
   * this method will generate accessor configurations like allByOpportunityId,
   * findByOpportunityId, etc. The accessor configurations can then be used to create
   * accessor methods on the entity using the createAccessors (accessor utils) method.
   *
   * @param {BaseModel|BaseCollection} entity - The entity for which to generate accessors.
   * @param {Object} [log] - The logger to use for logging information
   * @throws {SchemaError} - Throws an error if the entity is not a BaseModel or BaseCollection.
   * @return {Object[]}
   */
  toAccessorConfigs(entity) {
    if (!(entity instanceof BaseModel) && !(entity instanceof BaseCollection)) {
      throw new SchemaError(this, 'Entity must extend BaseModel or BaseCollection');
    }

    const indexAccessors = this.getIndexAccessors();
    const accessorConfigs = [];

    indexAccessors.forEach(({ keySets }) => {
      // generate a method for each prefix of the keySets array
      // for example, if keySets = ['opportunityId', 'status'], we create:
      //   allByOpportunityId(...)
      //   findByOpportunityId(...)
      //   allByOpportunityIdAndStatus(...)
      //   findByOpportunityIdAndStatus(...)
      keySets.forEach((subset) => {
        accessorConfigs.push({
          context: entity,
          collection: entity,
          name: keyNamesToMethodName(subset, 'allBy'),
          requiredKeys: subset,
          all: true,
        });

        accessorConfigs.push({
          context: entity,
          collection: entity,
          name: keyNamesToMethodName(subset, 'findBy'),
          requiredKeys: subset,
        });
<<<<<<< HEAD

        log.debug(`Created accessors ${keyNamesToMethodName(subset, 'allBy')} and ${keyNamesToMethodName(subset, 'findBy')} for index [${indexName}] with keys [${subset.join(', ')}] for entity ${entity.clazz.name}`);
=======
>>>>>>> 9e18b8b6
      });
    });

    return accessorConfigs;
  }

  /**
   * Transforms the stored schema model into a format directly usable by ElectroDB.
   * Here, you could do any final adjustments or transformations needed before returning.
   *
   * @returns {object} ElectroDB-compatible schema.
   */
  toElectroDBSchema() {
    return {
      model: {
        entity: this.getModelName(),
        version: String(this.getVersion()),
        service: this.getServiceName(),
      },
      attributes: this.attributes,
      indexes: this.indexes,
    };
  }
}

export default Schema;<|MERGE_RESOLUTION|>--- conflicted
+++ resolved
@@ -347,11 +347,6 @@
           name: keyNamesToMethodName(subset, 'findBy'),
           requiredKeys: subset,
         });
-<<<<<<< HEAD
-
-        log.debug(`Created accessors ${keyNamesToMethodName(subset, 'allBy')} and ${keyNamesToMethodName(subset, 'findBy')} for index [${indexName}] with keys [${subset.join(', ')}] for entity ${entity.clazz.name}`);
-=======
->>>>>>> 9e18b8b6
       });
     });
 
