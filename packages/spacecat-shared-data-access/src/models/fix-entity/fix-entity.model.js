--- conflicted
+++ resolved
@@ -29,18 +29,16 @@
     ROLLED_BACK: 'ROLLED_BACK', // the fix has been rolled_back
   };
 
-<<<<<<< HEAD
   static ORIGINS = {
     SPACECAT: 'spacecat',
     ASO: 'aso',
   };
-=======
+
   async getSuggestions() {
     const fixEntityCollection = this.entityRegistry.getCollection('FixEntityCollection');
     return fixEntityCollection
       .getSuggestionsByFixEntityId(this.getId());
   }
->>>>>>> 8739d2b8
 }
 
 export default FixEntity;