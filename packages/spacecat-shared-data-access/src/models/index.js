--- conflicted
+++ resolved
@@ -29,8 +29,5 @@
 export * from './site-top-page/index.js';
 export * from './site/index.js';
 export * from './suggestion/index.js';
-<<<<<<< HEAD
-export * from './report/index.js';
-=======
 export * from './page-intent/index.js';
->>>>>>> ea0dc807
+export * from './report/index.js';