--- conflicted
+++ resolved
@@ -18,32 +18,14 @@
     channel: Joi.string(),
     invitedUserCount: Joi.number().integer().min(0),
   }),
-<<<<<<< HEAD
   handlers: Joi.object().pattern(Joi.string(), Joi.object({
     mentions: Joi.object().pattern(Joi.string(), Joi.array().items(Joi.string())),
     excludedURLs: Joi.array().items(Joi.string()),
+    manualOverwrites: Joi.array().items(Joi.object({
+      brokenTargetURL: Joi.string().optional(),
+      targetURL: Joi.string().optional(),
+    })).optional(),
   })).unknown(true),
-=======
-  alerts: Joi.array().items(Joi.object({
-    type: Joi.string().required(),
-    byOrg: Joi.boolean(),
-    mentions: Joi.array().items(Joi.object({ slack: Joi.array().items(Joi.string()) })),
-  }).unknown(true)),
-  audits: Joi.object({
-    auditsDisabled: Joi.boolean().optional(),
-    auditTypeConfigs: Joi.object().pattern(
-      Joi.string(),
-      Joi.object({
-        disabled: Joi.boolean().optional(),
-        excludedURLs: Joi.array().items(Joi.string()).optional(),
-        manualOverwrites: Joi.array().items(Joi.object({
-          brokenTargetURL: Joi.string().optional(),
-          targetURL: Joi.string().optional(),
-        })).optional(),
-      }).unknown(true),
-    ).unknown(true),
-  }).unknown(true),
->>>>>>> 11ea319d
 }).unknown(true);
 
 export const DEFAULT_CONFIG = {
@@ -72,6 +54,7 @@
   self.getSlackMentions = (type) => state?.handlers[type]?.mentions?.slack;
   self.getHandlerConfig = (type) => state?.handlers[type];
   self.getExcludedURLs = (type) => state?.handlers[type]?.excludedURLs;
+  self.getManualOverrides = (type) => state?.handlers[type]?.manualOverwrites;
 
   self.updateSlackConfig = (channel, workspace, invitedUserCount) => {
     state.slack = {
@@ -94,6 +77,12 @@
     state.handlers[type].excludedURLs = excludedURLs;
   };
 
+  self.updateManualOverrides = (type, manualOverwrites) => {
+    state.handlers = state.handlers || {};
+    state.handlers[type] = state.handlers[type] || {};
+    state.handlers[type].manualOverwrites = manualOverwrites;
+  };
+
   return Object.freeze(self);
 };
 
