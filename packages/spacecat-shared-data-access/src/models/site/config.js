/*
 * Copyright 2024 Adobe. All rights reserved.
 * This file is licensed to you under the Apache License, Version 2.0 (the "License");
 * you may not use this file except in compliance with the License. You may obtain a copy
 * of the License at http://www.apache.org/licenses/LICENSE-2.0
 *
 * Unless required by applicable law or agreed to in writing, software distributed under
 * the License is distributed on an "AS IS" BASIS, WITHOUT WARRANTIES OR REPRESENTATIONS
 * OF ANY KIND, either express or implied. See the License for the specific language
 * governing permissions and limitations under the License.
 */

import Joi from 'joi';

export const configSchema = Joi.object({
  slack: Joi.object({
    workspace: Joi.string(),
    channel: Joi.string(),
    invitedUserCount: Joi.number().integer().min(0),
  }),
  imports: Joi.array().items(Joi.object({ type: Joi.string() }).unknown(true)),
  fetchConfig: Joi.object({
    headers: Joi.object().pattern(Joi.string(), Joi.string()),
  }).optional(),
  handlers: Joi.object().pattern(Joi.string(), Joi.object({
    mentions: Joi.object().pattern(Joi.string(), Joi.array().items(Joi.string())),
    excludedURLs: Joi.array().items(Joi.string()),
    manualOverwrites: Joi.array().items(Joi.object({
      brokenTargetURL: Joi.string().optional(),
      targetURL: Joi.string().optional(),
    })).optional(),
    fixedURLs: Joi.array().items(Joi.object({
      brokenTargetURL: Joi.string().optional(),
      targetURL: Joi.string().optional(),
    })).optional(),
    includedURLs: Joi.array().items(Joi.string()),
    groupedURLs: Joi.array().items(Joi.object({
      name: Joi.string(),
      pattern: Joi.string(),
    })).optional(),
    latestMetrics: Joi.object({
      pageViewsChange: Joi.number(),
      ctrChange: Joi.number(),
      projectedTrafficValue: Joi.number(),
    }),
  }).unknown(true)).unknown(true),
}).unknown(true);

export const DEFAULT_CONFIG = {
  slack: {},
  handlers: {},
};

// Function to validate incoming configuration
export function validateConfiguration(config) {
  const { error, value } = configSchema.validate(config);

  if (error) {
    throw new Error(`Configuration validation error: ${error.message}`);
  }

  return value; // Validated and sanitized configuration
}

export const Config = (data = {}) => {
  const validConfig = validateConfiguration(data);

  const state = { ...validConfig };
  const self = { state };
  self.getSlackConfig = () => state.slack;
  self.isInternalCustomer = () => state?.slack?.workspace === 'internal';
  self.getSlackMentions = (type) => state?.handlers?.[type]?.mentions?.slack;
  self.getHandlerConfig = (type) => state?.handlers?.[type];
  self.getHandlers = () => state.handlers;
  self.getImports = () => state.imports;
  self.getExcludedURLs = (type) => state?.handlers?.[type]?.excludedURLs;
  self.getManualOverwrites = (type) => state?.handlers?.[type]?.manualOverwrites;
  self.getFixedURLs = (type) => state?.handlers?.[type]?.fixedURLs;
  self.getIncludedURLs = (type) => state?.handlers?.[type]?.includedURLs;
  self.getGroupedURLs = (type) => state?.handlers?.[type]?.groupedURLs;
<<<<<<< HEAD
  self.getLatestMetrics = (type) => state?.handlers?.[type]?.latestMetrics;
=======
  self.getFetchConfig = () => state?.fetchConfig;
>>>>>>> 60642019

  self.updateSlackConfig = (channel, workspace, invitedUserCount) => {
    state.slack = {
      channel,
      workspace,
      invitedUserCount,
    };
  };

  self.updateImports = (imports) => {
    state.imports = imports;
  };

  self.updateSlackMentions = (type, mentions) => {
    state.handlers = state.handlers || {};
    state.handlers[type] = state.handlers[type] || {};
    state.handlers[type].mentions = state.handlers[type].mentions || {};
    state.handlers[type].mentions.slack = mentions;
  };

  self.updateExcludedURLs = (type, excludedURLs) => {
    state.handlers = state.handlers || {};
    state.handlers[type] = state.handlers[type] || {};
    state.handlers[type].excludedURLs = excludedURLs;
  };

  self.updateManualOverwrites = (type, manualOverwrites) => {
    state.handlers = state.handlers || {};
    state.handlers[type] = state.handlers[type] || {};
    state.handlers[type].manualOverwrites = manualOverwrites;
  };

  self.updateFixedURLs = (type, fixedURLs) => {
    state.handlers = state.handlers || {};
    state.handlers[type] = state.handlers[type] || {};
    state.handlers[type].fixedURLs = fixedURLs;
  };

  self.updateGroupedURLs = (type, groupedURLs) => {
    state.handlers = state.handlers || {};
    state.handlers[type] = state.handlers[type] || {};
    state.handlers[type].groupedURLs = groupedURLs;

    validateConfiguration(state);
  };

<<<<<<< HEAD
  self.updateLatestMetrics = (type, latestMetrics) => {
    state.handlers = state.handlers || {};
    state.handlers[type] = state.handlers[type] || {};
    state.handlers[type].latestMetrics = latestMetrics;
=======
  self.updateFetchConfig = (fetchConfig) => {
    state.fetchConfig = fetchConfig;
>>>>>>> 60642019
  };

  return Object.freeze(self);
};

Config.fromDynamoItem = (dynamoItem) => Config(dynamoItem);

Config.toDynamoItem = (config) => ({
  slack: config.getSlackConfig(),
  handlers: config.getHandlers(),
  imports: config.getImports(),
  fetchConfig: config.getFetchConfig(),
});<|MERGE_RESOLUTION|>--- conflicted
+++ resolved
@@ -78,11 +78,8 @@
   self.getFixedURLs = (type) => state?.handlers?.[type]?.fixedURLs;
   self.getIncludedURLs = (type) => state?.handlers?.[type]?.includedURLs;
   self.getGroupedURLs = (type) => state?.handlers?.[type]?.groupedURLs;
-<<<<<<< HEAD
   self.getLatestMetrics = (type) => state?.handlers?.[type]?.latestMetrics;
-=======
   self.getFetchConfig = () => state?.fetchConfig;
->>>>>>> 60642019
 
   self.updateSlackConfig = (channel, workspace, invitedUserCount) => {
     state.slack = {
@@ -129,15 +126,14 @@
     validateConfiguration(state);
   };
 
-<<<<<<< HEAD
   self.updateLatestMetrics = (type, latestMetrics) => {
     state.handlers = state.handlers || {};
     state.handlers[type] = state.handlers[type] || {};
     state.handlers[type].latestMetrics = latestMetrics;
-=======
+  };
+
   self.updateFetchConfig = (fetchConfig) => {
     state.fetchConfig = fetchConfig;
->>>>>>> 60642019
   };
 
   return Object.freeze(self);
