/*
 * Copyright 2024 Adobe. All rights reserved.
 * This file is licensed to you under the Apache License, Version 2.0 (the "License");
 * you may not use this file except in compliance with the License. You may obtain a copy
 * of the License at http://www.apache.org/licenses/LICENSE-2.0
 *
 * Unless required by applicable law or agreed to in writing, software distributed under
 * the License is distributed on an "AS IS" BASIS, WITHOUT WARRANTIES OR REPRESENTATIONS
 * OF ANY KIND, either express or implied. See the License for the specific language
 * governing permissions and limitations under the License.
 */

import BaseCollection from '../base/base.collection.js';
import { guardId, guardString } from '../../util/index.js';

/**
 * LatestAuditCollection - A collection class responsible for managing LatestAudit entities.
 * Extends the AuditCollection to provide specific methods for interacting with LatestAudit records.
 *
 * @class LatestAuditCollection
 * @extends AuditCollection
 */
class LatestAuditCollection extends BaseCollection {
<<<<<<< HEAD
  async allByAuditType(auditType) {
    guardString('auditType', auditType, this.entityName);

    return this.all({ auditType });
=======
  async create(item) {
    return super.create(item, { upsert: true });
>>>>>>> 4d954192
  }

  async findById(siteId, auditType) {
    guardId('siteId', siteId, this.entityName);
    guardString('auditType', auditType, this.entityName);

    return this.findByIndexKeys({ siteId, auditType });
  }
}

export default LatestAuditCollection;<|MERGE_RESOLUTION|>--- conflicted
+++ resolved
@@ -21,15 +21,14 @@
  * @extends AuditCollection
  */
 class LatestAuditCollection extends BaseCollection {
-<<<<<<< HEAD
+  async create(item) {
+    return super.create(item, { upsert: true });
+  }
+
   async allByAuditType(auditType) {
     guardString('auditType', auditType, this.entityName);
 
     return this.all({ auditType });
-=======
-  async create(item) {
-    return super.create(item, { upsert: true });
->>>>>>> 4d954192
   }
 
   async findById(siteId, auditType) {
