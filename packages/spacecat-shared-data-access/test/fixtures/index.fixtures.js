/*
 * Copyright 2024 Adobe. All rights reserved.
 * This file is licensed to you under the Apache License, Version 2.0 (the "License");
 * you may not use this file except in compliance with the License. You may obtain a copy
 * of the License at http://www.apache.org/licenses/LICENSE-2.0
 *
 * Unless required by applicable law or agreed to in writing, software distributed under
 * the License is distributed on an "AS IS" BASIS, WITHOUT WARRANTIES OR REPRESENTATIONS
 * OF ANY KIND, either express or implied. See the License for the specific language
 * governing permissions and limitations under the License.
 */

import apiKeys from './api-keys.fixtures.js';
import asyncJobs from './async-jobs.fixture.js';
import audits from './audits.fixture.js';
import configurations from './configurations.fixture.js';
import experiments from './experiments.fixture.js';
import importJobs from './import-jobs.fixture.js';
import importUrls from './import-urls.fixture.js';
import scrapeJobs from './scrape-jobs.fixture.js';
import scrapeUrls from './scrape-urls.fixture.js';
import keyEvents from './key-events.fixture.js';
import opportunities from './opportunities.fixture.js';
import organizations from './organizations.fixture.js';
import siteCandidates from './site-candidates.fixture.js';
import siteTopPages from './site-top-pages.fixture.js';
import sites from './sites.fixture.js';
import suggestions from './suggestions.fixture.js';
import fixEntities from './fix-entity.fixture.js';
<<<<<<< HEAD
import reports from './reports.fixture.js';
=======
import pageIntents from './page-intents.fixture.js';
>>>>>>> ea0dc807

export default {
  apiKeys,
  asyncJobs,
  audits,
  configurations,
  experiments,
  fixEntities,
  importJobs,
  importUrls,
  keyEvents,
  opportunities,
  organizations,
  siteCandidates,
  siteTopPages,
  sites,
  suggestions,
  scrapeJobs,
  scrapeUrls,
<<<<<<< HEAD
  reports,
=======
  pageIntents,
>>>>>>> ea0dc807
};<|MERGE_RESOLUTION|>--- conflicted
+++ resolved
@@ -27,11 +27,8 @@
 import sites from './sites.fixture.js';
 import suggestions from './suggestions.fixture.js';
 import fixEntities from './fix-entity.fixture.js';
-<<<<<<< HEAD
+import pageIntents from './page-intents.fixture.js';
 import reports from './reports.fixture.js';
-=======
-import pageIntents from './page-intents.fixture.js';
->>>>>>> ea0dc807
 
 export default {
   apiKeys,
@@ -51,9 +48,6 @@
   suggestions,
   scrapeJobs,
   scrapeUrls,
-<<<<<<< HEAD
+  pageIntents,
   reports,
-=======
-  pageIntents,
->>>>>>> ea0dc807
 };