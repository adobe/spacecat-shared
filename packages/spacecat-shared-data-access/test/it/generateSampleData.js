/*
 * Copyright 2023 Adobe. All rights reserved.
 * This file is licensed to you under the Apache License, Version 2.0 (the "License");
 * you may not use this file except in compliance with the License. You may obtain a copy
 * of the License at http://www.apache.org/licenses/LICENSE-2.0
 *
 * Unless required by applicable law or agreed to in writing, software distributed under
 * the License is distributed on an "AS IS" BASIS, WITHOUT WARRANTIES OR REPRESENTATIONS
 * OF ANY KIND, either express or implied. See the License for the specific language
 * governing permissions and limitations under the License.
 */

import { v4 as uuidv4 } from 'uuid';

import { dbClient, docClient as client } from './db.js';
import { generateRandomAudit } from './auditUtils.js';
import { createTable, deleteTable } from './tableOperations.js';

import schema from '../../docs/schema.json' assert { type: 'json' };

/**
 * Creates all tables defined in a schema.
 *
 * Iterates over a predefined schema object and creates each table using the createTable function.
 * The schema object should define all required attributes and configurations for each table.
 */
async function createTablesFromSchema() {
  const creationPromises = schema.DataModel.map(
    (tableDefinition) => createTable(dbClient, tableDefinition),
  );
  await Promise.all(creationPromises);
}

/**
 * Deletes a predefined set of tables from the database.
 *
 * Iterates over a list of table names and deletes each one using the deleteTable function.
 * This is typically used to clean up the database before creating new tables or
 * generating test data.
 *
 * @param {Array<string>} tableNames - An array of table names to delete.
 * @returns {Promise<void>} A promise that resolves when all tables have been deleted.
 */
async function deleteExistingTables(tableNames) {
  const deletionPromises = tableNames.map((tableName) => deleteTable(dbClient, tableName));
  await Promise.all(deletionPromises);
}

/**
 * Performs a batch write operation for a specified table in DynamoDB.
 *
 * @param {string} tableName - The name of the table to perform the batch write operation on.
 * @param {Array<Object>} items - An array of items to be written to the table.
 *
 * @example
 * // Example usage
 * const itemsToWrite = [{ id: '1', data: 'example' }, { id: '2', data: 'sample' }];
 * batchWrite('myTable', itemsToWrite);
 */
async function batchWrite(tableName, items) {
  const batchWriteRequests = [];
  while (items.length) {
    const batch = items.splice(0, 25).map((item) => ({
      PutRequest: { Item: item },
    }));

    batchWriteRequests.push(client.batchWrite({
      RequestItems: { [tableName]: batch },
    }));
  }

  await Promise.all(batchWriteRequests);
}

/**
 * Generates audit data for a specific site.
 *
 * @param {DataAccessConfig} config - The data access config.
 * @param {string} siteId - The ID of the site for which to generate audit data.
 * @param {Array<string>} auditTypes - An array of audit types to generate data for.
 * @param {number} numberOfAuditsPerType - The number of audits to generate for each type.
 * @returns {Object} An object containing arrays of audit data and latest audit data for the site.
 *
 * @example
 * // Example usage
 * const audits = generateAuditData('site123', ['lhs-mobile', 'cwv'], 5);
 */
function generateAuditData(
  config,
  siteId,
  auditTypes,
  numberOfAuditsPerType,
) {
  const latestAudits = {};
  const auditData = [];

  for (const type of auditTypes) {
    for (let j = 0; j < numberOfAuditsPerType; j += 1) {
      const audit = generateRandomAudit(siteId, type);
      auditData.push(audit);

      // Update latest audit for each type
      if (!latestAudits[type]
        || new Date(audit.auditedAt) > new Date(latestAudits[type].auditedAt)) {
        latestAudits[type] = audit;
      }
    }
  }

  const latestAuditData = Object.values(latestAudits).map((audit) => {
    // Modify the audit data for the latest_audits table
    let GSI1SK = `${audit.auditType}#`;
    if (audit.auditType === 'lhs-mobile') {
      GSI1SK += Object.values(audit.auditResult.scores).map((score) => (parseFloat(score) * 100).toFixed(0)).join('#');
    } else {
      GSI1SK += Object.values(audit.auditResult).join('#');
    }

    return {
      ...audit,
      GSI1PK: config.pkAllLatestAudits,
      GSI1SK,
    };
  });

  return { auditData, latestAuditData };
}

/**
 * Generates sample data for testing purposes.
 *
 * @param {DataAccessConfig} config - The data access config.
 * @param {number} [numberOfOrganizations=3] - The number of organizations to generate.
 * @param {number} [numberOfSites=10] - The number of sites to generate.
 * @param {number} [numberOfAuditsPerType=5] - The number of audits per type to generate
 * for each site.
 *
 * @example
 * // Example usage
 * generateSampleData(20, 10); // Generates 20 sites with 10 audits per type for each site
 */
export default async function generateSampleData(
  config,
  numberOfOrganizations = 3,
  numberOfSites = 10,
  numberOfAuditsPerType = 5,
) {
  console.time('Sample data generated in');
  await deleteExistingTables([
    config.tableNameSites,
    config.tableNameAudits,
    config.tableNameLatestAudits,
    config.tableNameOrganizations,
  ]);
  await createTablesFromSchema();

  const auditTypes = ['lhs-mobile', 'cwv'];
  const sites = [];
  const organizations = [];
  const auditItems = [];
  const latestAuditItems = [];
  const nowIso = new Date().toISOString();

  // Generate organization data
  for (let i = 0; i < numberOfOrganizations; i += 1) {
    const organizationId = uuidv4();
    organizations.push({
      id: organizationId,
      imsOrgId: `${i}-1234@AdobeOrg`,
      GSI1PK: config.pkAllOrganizations,
      createdAt: nowIso,
      updatedAt: nowIso,
      config: {
        slack: {
          workspace: `${i}-workspace`,
          channel: `${i}-channel`,
        },
        alerts: [{
          type: '404',
          mentions: [{ slack: `${i}-slackId` }],
        }],
      },
    });
  }
  // Generate site data
  for (let i = 0; i < numberOfSites; i += 1) {
    const siteId = uuidv4();
    sites.push({
      id: siteId,
      baseURL: `https://example${i}.com`,
      deliveryType: i % 2 === 0 ? 'aem_edge' : 'aem_cs',
      gitHubURL: `https://github.com/org-${i}/test-repo`,
      organizationId: organizations[i % 3].id,
      isLive: true,
      GSI1PK: config.pkAllSites,
      createdAt: nowIso,
      updatedAt: nowIso,
<<<<<<< HEAD
      config: {
        slack: {
          workspace: `${i}-workspace`,
          channel: `${i}-channel`,
        },
        alerts: [{
          type: '404',
          mentions: [{ slack: `${i}-slackId` }],
        }],
      },
=======
>>>>>>> 6a36bc9a
      auditConfig: {
        auditsDisabled: false,
        auditTypeConfigs: {
          'lhs-mobile': { disabled: false },
          cwv: { disabled: true },
        },
      },
    });

    if (i % 10 !== 0) { // Every tenth site will not have any audits
      const latestAudits = generateAuditData(
        config,
        siteId,
        auditTypes,
        numberOfAuditsPerType,
      );
      auditItems.push(...latestAudits.auditData);
      latestAuditItems.push(...latestAudits.latestAuditData);
    }
  }

  await batchWrite(config.tableNameSites, sites);
  await batchWrite(config.tableNameOrganizations, organizations);
  await batchWrite(config.tableNameAudits, auditItems);
  await batchWrite(config.tableNameLatestAudits, latestAuditItems);

  console.log(`Generated ${numberOfOrganizations} organizations`);
  console.log(`Generated ${numberOfSites} sites with ${numberOfAuditsPerType} audits per type for each site`);
  console.timeEnd('Sample data generated in');
}<|MERGE_RESOLUTION|>--- conflicted
+++ resolved
@@ -195,7 +195,6 @@
       GSI1PK: config.pkAllSites,
       createdAt: nowIso,
       updatedAt: nowIso,
-<<<<<<< HEAD
       config: {
         slack: {
           workspace: `${i}-workspace`,
@@ -206,8 +205,6 @@
           mentions: [{ slack: `${i}-slackId` }],
         }],
       },
-=======
->>>>>>> 6a36bc9a
       auditConfig: {
         auditsDisabled: false,
         auditTypeConfigs: {
