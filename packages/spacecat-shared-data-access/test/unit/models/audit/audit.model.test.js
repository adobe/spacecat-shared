/*
 * Copyright 2024 Adobe. All rights reserved.
 * This file is licensed to you under the Apache License, Version 2.0 (the "License");
 * you may not use this file except in compliance with the License. You may obtain a copy
 * of the License at http://www.apache.org/licenses/LICENSE-2.0
 *
 * Unless required by applicable law or agreed to in writing, software distributed under
 * the License is distributed on an "AS IS" BASIS, WITHOUT WARRANTIES OR REPRESENTATIONS
 * OF ANY KIND, either express or implied. See the License for the specific language
 * governing permissions and limitations under the License.
 */

/* eslint-env mocha */

import { expect, use as chaiUse } from 'chai';
import chaiAsPromised from 'chai-as-promised';
import sinon, { stub } from 'sinon';
import sinonChai from 'sinon-chai';

import Audit from '../../../../src/models/audit/audit.model.js';
import { createElectroMocks } from '../../util.js';

chaiUse(chaiAsPromised);
chaiUse(sinonChai);

describe('AuditModel', () => {
  let instance;

  let mockElectroService;
  let mockRecord;

  beforeEach(() => {
    mockRecord = {
      auditId: 'a12345',
      auditResult: { foo: 'bar' },
      auditType: 'someAuditType',
      auditedAt: '2024-01-01T00:00:00.000Z',
      fullAuditRef: 'someFullAuditRef',
      isLive: true,
      isError: false,
      siteId: 'site12345',
    };

    ({
      mockElectroService,
      model: instance,
    } = createElectroMocks(Audit, mockRecord));

    mockElectroService.entities.patch = stub().returns({ set: stub() });
  });

  describe('constructor', () => {
    it('initializes the Audit instance correctly', () => {
      expect(instance).to.be.an('object');
      expect(instance.record).to.deep.equal(mockRecord);
    });
  });

  describe('auditId', () => {
    it('gets auditId', () => {
      expect(instance.getId()).to.equal('a12345');
    });
  });

  describe('auditResult', () => {
    it('gets auditResult', () => {
      expect(instance.getAuditResult()).to.deep.equal({ foo: 'bar' });
    });
  });

  describe('auditType', () => {
    it('gets auditType', () => {
      expect(instance.getAuditType()).to.equal('someAuditType');
    });
  });

  describe('auditedAt', () => {
    it('gets auditedAt', () => {
      expect(instance.getAuditedAt()).to.equal('2024-01-01T00:00:00.000Z');
    });
  });

  describe('fullAuditRef', () => {
    it('gets fullAuditRef', () => {
      expect(instance.getFullAuditRef()).to.equal('someFullAuditRef');
    });
  });

  describe('isLive', () => {
    it('gets isLive', () => {
      expect(instance.getIsLive()).to.be.true;
    });
  });

  describe('isError', () => {
    it('gets isError', () => {
      expect(instance.getIsError()).to.be.false;
    });
  });

  describe('siteId', () => {
    it('gets siteId', () => {
      expect(instance.getSiteId()).to.equal('site12345');
    });
  });

  describe('getScores', () => {
    it('returns the scores from the audit result', () => {
      mockRecord.auditResult = { scores: { foo: 'bar' } };
      expect(instance.getScores()).to.deep.equal({ foo: 'bar' });
    });
  });

  describe('validateAuditResult', () => {
    it('throws an error if auditResult is not an object or array', () => {
      expect(() => Audit.validateAuditResult(null, 'someAuditType'))
        .to.throw('Audit result must be an object or array');
    });

    it('throws an error if auditResult is an object and does not contain scores', () => {
      expect(() => Audit.validateAuditResult({ foo: 'bar' }, 'lhs-mobile'))
        .to.throw("Missing scores property for audit type 'lhs-mobile'");
    });

    it('throws an error if auditResult is an object and does not contain expected properties', () => {
      mockRecord.auditResult = { scores: { foo: 'bar' } };
      expect(() => Audit.validateAuditResult(mockRecord.auditResult, 'lhs-desktop'))
        .to.throw("Missing expected property 'performance' for audit type 'lhs-desktop'");
    });

    it('returns true if the auditResult represents a runtime error', () => {
      mockRecord.auditResult = { runtimeError: { code: 'someErrorCode' } };
      expect(Audit.validateAuditResult(mockRecord.auditResult, 'someAuditType')).to.be.true;
    });

    it('returns true if auditResult is an object and contains expected properties', () => {
      mockRecord.auditResult = {
        scores: {
          performance: 1, seo: 1, accessibility: 1, 'best-practices': 1,
        },
      };
      expect(Audit.validateAuditResult(mockRecord.auditResult, 'lhs-mobile')).to.be.true;
    });

    it('returns true if auditResult is an array', () => {
      mockRecord.auditResult = [{ scores: { foo: 'bar' } }];
      expect(Audit.validateAuditResult(mockRecord.auditResult, 'experimentation')).to.be.true;
    });
  });

  describe('AuditTypes', () => {
    const auditTypes = Audit.AUDIT_TYPES;
    const expectedAuditTypes = {
      APEX: 'apex',
      CWV: 'cwv',
      LHS_MOBILE: 'lhs-mobile',
      LHS_DESKTOP: 'lhs-desktop',
      404: '404',
      SITEMAP: 'sitemap',
      CANONICAL: 'canonical',
      REDIRECT_CHAINS: 'redirect-chains',
      BROKEN_BACKLINKS: 'broken-backlinks',
      BROKEN_CONTENT_FRAGMENT_LINKS: 'broken-content-fragment-links',
      BROKEN_INTERNAL_LINKS: 'broken-internal-links',
      EXPERIMENTATION: 'experimentation',
      CONVERSION: 'conversion',
      ORGANIC_KEYWORDS: 'organic-keywords',
      ORGANIC_TRAFFIC: 'organic-traffic',
      EXPERIMENTATION_ESS_DAILY: 'experimentation-ess-daily',
      EXPERIMENTATION_ESS_MONTHLY: 'experimentation-ess-monthly',
      EXPERIMENTATION_OPPORTUNITIES: 'experimentation-opportunities',
      META_TAGS: 'meta-tags',
      LLM_ERROR_PAGES: 'llm-error-pages',
      COSTS: 'costs',
      STRUCTURED_DATA: 'structured-data',
      STRUCTURED_DATA_AUTO_SUGGEST: 'structured-data-auto-suggest',
      FORMS_OPPORTUNITIES: 'forms-opportunities',
      SITE_DETECTION: 'site-detection',
      ALT_TEXT: 'alt-text',
      ACCESSIBILITY: 'accessibility',
      SECURITY_CSP: 'security-csp',
      SECURITY_VULNERABILITIES: 'security-vulnerabilities',
      SECURITY_PERMISSIONS: 'security-permissions',
      SECURITY_REDUNDANT: 'security-permissions-redundant',
      PAID: 'paid',
      HREFLANG: 'hreflang',
      HEADINGS: 'headings',
      PAID_TRAFFIC_ANALYSIS_WEEKLY: 'paid-traffic-analysis-weekly',
      PAID_TRAFFIC_ANALYSIS_MONTHLY: 'paid-traffic-analysis-monthly',
      READABILITY: 'readability',
      PRERENDER: 'prerender',
      PRODUCT_METATAGS: 'product-metatags',
      SUMMARIZATION: 'summarization',
      PAGE_TYPE_DETECTION: 'page-type-detection',
      FAQS: 'faqs',
    };

    it('should have all audit types present in AUDIT_TYPES', () => {
      expect(auditTypes).to.eql(expectedAuditTypes);
<<<<<<< HEAD
      expect(Object.keys(auditTypes)).to.have.lengthOf(32);
=======
>>>>>>> 8c55f936
    });

    it('should not have unexpected audit types in AUDIT_TYPES', () => {
      const unexpectedAuditTypes = { UNEXPECTED: 'unexpected', UNEXPECTED2: 'unexpected2' };
      expect(auditTypes).to.eql(expectedAuditTypes);
      expect(auditTypes).to.not.have.keys(unexpectedAuditTypes);
      expect(Object.values(auditTypes)).to.not.have.members(Object.values(unexpectedAuditTypes));
    });
  });

  describe('Audit Destination Configs', () => {
    const auditStepDestinations = Audit.AUDIT_STEP_DESTINATIONS;
    const auditStepDestinationConfigs = Audit.AUDIT_STEP_DESTINATION_CONFIGS;

    it('has all audit step destinations present in AUDIT_STEP_DESTINATIONS', () => {
      const expectedAuditStepDestinations = {
        CONTENT_SCRAPER: 'content-scraper',
        IMPORT_WORKER: 'import-worker',
        SCRAPE_CLIENT: 'scrape-client',
      };

      expect(auditStepDestinations).to.eql(expectedAuditStepDestinations);
      expect(Object.keys(auditStepDestinations)).to.have.lengthOf(3);
    });

    it('does not have unexpected audit step destinations in AUDIT_STEP_DESTINATIONS', () => {
      const unexpectedAuditStepDestinations = { UNEXPECTED: 'unexpected', UNEXPECTED2: 'unexpected2' };
      expect(auditStepDestinations).to.not.have.keys(unexpectedAuditStepDestinations);
      expect(Object.values(auditStepDestinations))
        .to.not.have.members(Object.values(unexpectedAuditStepDestinations));
    });

    it('has all audit step destination configs present in AUDIT_STEP_DESTINATION_CONFIGS', () => {
      const expectedAuditStepDestinationConfigs = {
        [auditStepDestinations.CONTENT_SCRAPER]: {
          queueUrl: process.env.CONTENT_SCRAPER_QUEUE_URL,
          formatPayload: sinon.match.func,
        },
        [auditStepDestinations.IMPORT_WORKER]: {
          queueUrl: process.env.IMPORT_WORKER_QUEUE_URL,
          formatPayload: sinon.match.func,
        },
        [auditStepDestinations.SCRAPE_CLIENT]: {
          formatPayload: sinon.match.func,
        },
      };

      sinon.assert.match(auditStepDestinationConfigs, expectedAuditStepDestinationConfigs);
    });

    it('does not have unexpected audit step destination configs in AUDIT_STEP_DESTINATION_CONFIGS', () => {
      const unexpectedAuditStepDestinationConfigs = { UNEXPECTED: 'unexpected', UNEXPECTED2: 'unexpected2' };
      expect(auditStepDestinationConfigs).to.not.have.keys(unexpectedAuditStepDestinationConfigs);
      expect(Object.values(auditStepDestinationConfigs))
        .to.not.have.members(Object.values(unexpectedAuditStepDestinationConfigs));
    });

    it('formats import worker payload correctly', () => {
      const stepResult = {
        type: 'someType',
        siteId: 'someSiteId',
        endDate: '2025-08-12T15:46:00.000Z',
        urlConfigs: [{ url: 'someUrl', geo: 'someGeo' }],
      };
      const auditContext = { some: 'context' };
      const formattedPayload = auditStepDestinationConfigs[auditStepDestinations.IMPORT_WORKER]
        .formatPayload(stepResult, auditContext);

      expect(formattedPayload).to.deep.equal({
        type: 'someType',
        siteId: 'someSiteId',
        pageUrl: undefined,
        startDate: undefined,
        endDate: '2025-08-12T15:46:00.000Z',
        urlConfigs: [{ url: 'someUrl', geo: 'someGeo' }],
        allowCache: true,
        auditContext: { some: 'context' },
      });
    });

    it('formats content scraper payload correctly', () => {
      const stepResult = {
        urls: [{ url: 'someUrl' }],
        siteId: 'someSiteId',
        processingType: 'someProcessingType',
      };
      const context = {
        env: {
          AUDIT_JOBS_QUEUE_URL: 'audit-jobs-queue-url',
        },
      };
      const auditContext = { some: 'context' };
      const formattedPayload = auditStepDestinationConfigs[auditStepDestinations.CONTENT_SCRAPER]
        .formatPayload(stepResult, auditContext, context);

      expect(formattedPayload).to.deep.equal({
        urls: [{ url: 'someUrl' }],
        jobId: 'someSiteId',
        processingType: 'someProcessingType',
        completionQueueUrl: 'audit-jobs-queue-url',
        skipMessage: false,
        allowCache: true,
        options: {},
        auditContext: { some: 'context' },
      });
    });
    it('formats scrape client payload correctly', () => {
      const stepResult = {
        urls: [{ url: 'someUrl' }],
        siteId: 'someSiteId',
        options: { someOption: 'someValue' },
        processingType: 'someProcessingType',
      };
      const context = {
        env: {
          AUDIT_JOBS_QUEUE_URL: 'audit-jobs-queue-url',
        },
      };
      const auditContext = { some: 'context' };
      const formattedPayload = auditStepDestinationConfigs[auditStepDestinations.SCRAPE_CLIENT]
        .formatPayload(stepResult, auditContext, context);

      expect(formattedPayload).to.deep.equal({
        urls: ['someUrl'],
        options: { someOption: 'someValue' },
        processingType: 'someProcessingType',
        maxScrapeAge: 24,
        auditData: {
          siteId: 'someSiteId',
          completionQueueUrl: 'audit-jobs-queue-url',
          auditContext: { some: 'context' },
        },
      });
    });
  });
});<|MERGE_RESOLUTION|>--- conflicted
+++ resolved
@@ -197,10 +197,6 @@
 
     it('should have all audit types present in AUDIT_TYPES', () => {
       expect(auditTypes).to.eql(expectedAuditTypes);
-<<<<<<< HEAD
-      expect(Object.keys(auditTypes)).to.have.lengthOf(32);
-=======
->>>>>>> 8c55f936
     });
 
     it('should not have unexpected audit types in AUDIT_TYPES', () => {
