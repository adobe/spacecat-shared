--- conflicted
+++ resolved
@@ -187,11 +187,8 @@
       PAID_TRAFFIC_ANALYSIS_MONTHLY: 'paid-traffic-analysis-monthly',
       READABILITY: 'readability',
       PRERENDER: 'prerender',
-<<<<<<< HEAD
+      PRODUCT_METATAGS: 'product-metatags',
       SUMMARIZATION: 'summarization',
-=======
-      PRODUCT_METATAGS: 'product-metatags',
->>>>>>> 859790f3
     };
 
     it('should have all audit types present in AUDIT_TYPES', () => {
