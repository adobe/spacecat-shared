/*
 * Copyright 2024 Adobe. All rights reserved.
 * This file is licensed to you under the Apache License, Version 2.0 (the "License");
 * you may not use this file except in compliance with the License. You may obtain a copy
 * of the License at http://www.apache.org/licenses/LICENSE-2.0
 *
 * Unless required by applicable law or agreed to in writing, software distributed under
 * the License is distributed on an "AS IS" BASIS, WITHOUT WARRANTIES OR REPRESENTATIONS
 * OF ANY KIND, either express or implied. See the License for the specific language
 * governing permissions and limitations under the License.
 */

/* eslint-env mocha */
import { expect } from 'chai';
import { createConfiguration } from '../../../src/models/configuration.js';

const validData = {
  jobs: [
    {
      group: 'audits',
      type: 'lhs-mobile',
      interval: 'daily',
    }, {
      group: 'audits',
      type: '404',
      interval: 'daily',
    }, {
      group: 'imports',
      type: 'rum-ingest',
      interval: 'daily',
    }, {
      group: 'reports',
      type: '404-external-digest',
      interval: 'weekly',
    }, {
      group: 'audits',
      type: 'apex',
      interval: 'weekly',
    },
  ],
  handlers: {
    404: {
      disabled: {
        sites: ['site1'],
        orgs: ['org1', 'org2'],
      },
      enabledByDefault: true,
      dependencies: [],
    },
    'broken-backlinks': {
      enabledByDefault: false,
      enabled: {
        sites: ['site2'],
        orgs: ['org2'],
      },
      dependencies: [],
    },
    cwv: {
      enabledByDefault: true,
    },
    'handler-configuration-without-orgs': {
      enabledByDefault: false,
      enabled: {
        sites: [
          'site0-id',
        ],
      },
    },
    'handler-configuration-without-sites': {
      enabledByDefault: false,
      enabled: {
        orgs: [
          'org0-id',
        ],
      },
    },
  },
  queues: {
    audits: 'sqs://.../spacecat-services-audit-jobs',
    imports: 'sqs://.../spacecat-services-import-jobs',
    reports: 'sqs://.../spacecat-services-report-jobs',
  },
  version: 1,
  slackRoles: {
    scrape: [
      'test-id-1',
      'test-id-2',
    ],
  },
};

describe('Configuration Model Tests', () => {
  it('creates a configuration', () => {
    const configuration = createConfiguration(validData);
    expect(configuration).to.be.an('object');
    expect(configuration.getVersion()).to.equal(validData.version);
    expect(configuration.getQueues()).to.deep.equal(validData.queues);
    expect(configuration.getJobs()).to.deep.equal(validData.jobs);
    expect(configuration.getHandlers()).to.deep.equal(validData.handlers);
    expect(configuration.getSlackRoles()).to.deep.equal(validData.slackRoles);
  });

  it('handler does not exist usecase', () => {
    const configuration = createConfiguration(validData);

    const handler = configuration.getHandler('no-handler');
    expect(handler).to.be.undefined;
    expect(configuration.isHandlerEnabledForSite('no-handler', { getId: () => 'site1', getOrganizationId: () => 'org1' })).to.be.false; // Line 42
    expect(configuration.isHandlerEnabledForOrg('no-handler', { getId: () => 'org1' })).to.be.false;
    configuration.enableHandlerForSite('no-handler', { getId: () => 'site1', getOrganizationId: () => 'org1' });
    expect(configuration.isHandlerEnabledForSite('no-handler', { getId: () => 'site1', getOrganizationId: () => 'org1' })).to.be.false;
    configuration.enableHandlerForOrg('no-handler', { getId: () => 'org1' });
    expect(configuration.isHandlerEnabledForOrg('no-handler', { getId: () => 'org1' })).to.be.false;
    configuration.disableHandlerForSite('no-handler', { getId: () => 'site1', getOrganizationId: () => 'org1' });
    expect(configuration.isHandlerEnabledForSite('no-handler', { getId: () => 'site1', getOrganizationId: () => 'org1' })).to.be.false;
    configuration.disableHandlerForOrg('no-handler', { getId: () => 'org1' });
    expect(configuration.isHandlerEnabledForOrg('no-handler', { getId: () => 'org1' })).to.be.false;
  });

  it('adds a handler', () => {
    const handlerData = {
      enabled: { sites: ['site1'], orgs: ['org1'] },
      disabled: { sites: ['site2'], orgs: ['org2'] },
      enabledByDefault: false,
    };
<<<<<<< HEAD
    const configuration = createConfiguration({
      version: '1.1', queues: {}, jobs: [], slackRoles: {},
    });
=======
    const configuration = createConfiguration({ version: 2, queues: {}, jobs: [] });
>>>>>>> 64830cb5
    configuration.addHandler('new-handler', handlerData);// Line 59
    const updatedHandler = configuration.getHandler('new-handler');
    expect(updatedHandler).to.deep.equal(handlerData);
  });

  it('gets slack roles by audit type', () => {
    const configuration = createConfiguration(validData);
    const roles = configuration.getSlackRoleMembersByRole('scrape');
    expect(roles).to.deep.equal(validData.slackRoles.scrape);
  });

  it('gets all slack roles', () => {
    const configuration = createConfiguration(validData);
    const roles = configuration.getSlackRoles();
    expect(roles).to.deep.equal(validData.slackRoles);
  });
  it('checks if a handler type is enabled for a site', () => {
    const configuration = createConfiguration(validData);
    const isEnabled = configuration.isHandlerEnabledForSite('404', { getId: () => 'site1', getOrganizationId: () => 'org2' });
    expect(isEnabled).to.be.a('boolean');
    expect(isEnabled).to.be.false;
  });

  it('checks if a handler type is enabled for a site', () => {
    const configuration = createConfiguration(validData);
    const isEnabled = configuration.isHandlerEnabledForSite('404', { getId: () => 'site2', getOrganizationId: () => 'org2' });
    expect(isEnabled).to.be.a('boolean');
    expect(isEnabled).to.be.false;
  });

  it('checks if a handler type is enabled for a site if siteId is enabled', () => {
    const configuration = createConfiguration(validData);
    const isEnabled = configuration.isHandlerEnabledForSite('broken-backlinks', { getId: () => 'site2', getOrganizationId: () => 'org1' });
    expect(isEnabled).to.be.a('boolean');
    expect(isEnabled).to.be.true;
  });

  it('checks if a handler type is enabled for a site if enabledByDefault is true', () => {
    const configuration = createConfiguration(validData);
    const isEnabled = configuration.isHandlerEnabledForSite('cwv', { getId: () => 'site3', getOrganizationId: () => 'org1' });
    expect(isEnabled).to.be.a('boolean');
    expect(isEnabled).to.be.true;
  });

  it('checks if a handler type is enabled for an organization', () => {
    const configuration = createConfiguration(validData);
    const isEnabled = configuration.isHandlerEnabledForOrg('404', { getId: () => 'org1' });
    expect(isEnabled).to.be.a('boolean');
    expect(isEnabled).to.be.false;
  });

  it('checks if a handler type is enabled for an organization', () => {
    const configuration = createConfiguration(validData);
    const isEnabled = configuration.isHandlerEnabledForOrg('cwv', { getId: () => 'org3' });
    expect(isEnabled).to.be.a('boolean');
    expect(isEnabled).to.be.true;
  });

  it('Checks if a handler configuration is missing sites key', () => {
    const configuration = createConfiguration(validData);
    const isEnabled = configuration.isHandlerEnabledForSite(
      'handler-configuration-without-sites',
      { getId: () => 'site1-id', getOrganizationId: () => 'org2' },
    );
    expect(isEnabled).to.be.a('boolean');
    expect(isEnabled).to.be.false;
  });

  it('Checks if a handler configuration is missing orgs ke', () => {
    const configuration = createConfiguration(validData);
    const isEnabled = configuration.isHandlerEnabledForSite(
      'handler-configuration-without-orgs',
      { getId: () => 'site1-id', getOrganizationId: () => 'org2' },
    );
    expect(isEnabled).to.be.a('boolean');
    expect(isEnabled).to.be.false;
  });

  it('checks if a handler type is enabled for an organization', () => {
    const configuration = createConfiguration(validData);
    const isEnabled = configuration.isHandlerEnabledForOrg('broken-backlinks', { getId: () => 'org2' });
    expect(isEnabled).to.be.a('boolean');
    expect(isEnabled).to.be.true;
  });

  it('enables a handler type for a site when disabled by id', () => {
    const configuration = createConfiguration(validData);
    configuration.enableHandlerForSite('404', { getId: () => 'site1', getOrganizationId: () => 'org3' });
    const isEnabled = configuration.isHandlerEnabledForSite('404', { getId: () => 'site1', getOrganizationId: () => 'org3' });
    expect(isEnabled).to.be.true;
  });

  it('enables a handler type for a site when disabled by default', () => {
    const configuration = createConfiguration(validData);
    configuration.enableHandlerForSite('broken-backlinks', { getId: () => 'site1', getOrganizationId: () => 'org3' });
    const isEnabled = configuration.isHandlerEnabledForSite('broken-backlinks', { getId: () => 'site1', getOrganizationId: () => 'org3' });
    expect(isEnabled).to.be.true;
  });

  it('disables a handler type for a site when enabled by siteId', () => {
    const configuration = createConfiguration(validData);
    configuration.disableHandlerForSite('broken-backlinks', { getId: () => 'site2', getOrganizationId: () => 'org7' });
    const isEnabled = configuration.isHandlerEnabledForSite('broken-backlinks', { getId: () => 'site2', getOrganizationId: () => 'org7' });
    expect(isEnabled).to.be.false;
  });

  it('disables a handler type for a site when enabled by default', () => {
    const configuration = createConfiguration(validData);
    configuration.disableHandlerForSite('404', { getId: () => 'site4', getOrganizationId: () => 'org5' });
    const isEnabled = configuration.isHandlerEnabledForSite('404', { getId: () => 'site4', getOrganizationId: () => 'org3' });
    expect(isEnabled).to.be.false;
  });

  it('enables a handler type for an organization', () => {
    const configuration = createConfiguration(validData);
    configuration.enableHandlerForOrg('404', { getId: () => 'org1' });
    const isEnabled = configuration.isHandlerEnabledForOrg('404', { getId: () => 'org1' });
    expect(isEnabled).to.be.true;
  });

  it('enables a handler type for an organization when disabled by default', () => {
    const configuration = createConfiguration(validData);
    configuration.enableHandlerForOrg('broken-backlinks', { getId: () => 'org4' });
    const isEnabled = configuration.isHandlerEnabledForOrg('broken-backlinks', { getId: () => 'org4' });
    expect(isEnabled).to.be.true;
  });

  it('disables a handler type for an organization when enabled by default', () => {
    const configuration = createConfiguration(validData);
    configuration.disableHandlerForOrg('404', { getId: () => 'org4' });
    const isEnabled = configuration.isHandlerEnabledForOrg('404', { getId: () => 'org4' });
    expect(isEnabled).to.be.false;
  });

  it('disables a handler type for an organization when orgId is enabled', () => {
    const configuration = createConfiguration(validData);
    configuration.disableHandlerForOrg('broken-backlinks', { getId: () => 'org2' });
    const isEnabled = configuration.isHandlerEnabledForOrg('404', { getId: () => 'org2' });
    expect(isEnabled).to.be.false;
  });

  it('does not create a configuration when is invalid', () => {
    expect(() => createConfiguration({})).to.throw('Configuration validation error: "version" is required');
  });
});<|MERGE_RESOLUTION|>--- conflicted
+++ resolved
@@ -123,13 +123,14 @@
       disabled: { sites: ['site2'], orgs: ['org2'] },
       enabledByDefault: false,
     };
-<<<<<<< HEAD
     const configuration = createConfiguration({
-      version: '1.1', queues: {}, jobs: [], slackRoles: {},
+      version: 2,
+      queues: {
+      },
+      jobs: [],
+      slackRoles: {
+      },
     });
-=======
-    const configuration = createConfiguration({ version: 2, queues: {}, jobs: [] });
->>>>>>> 64830cb5
     configuration.addHandler('new-handler', handlerData);// Line 59
     const updatedHandler = configuration.getHandler('new-handler');
     expect(updatedHandler).to.deep.equal(handlerData);
