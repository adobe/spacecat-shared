/*
 * Copyright 2024 Adobe. All rights reserved.
 * This file is licensed to you under the Apache License, Version 2.0 (the "License");
 * you may not use this file except in compliance with the License. You may obtain a copy
 * of the License at http://www.apache.org/licenses/LICENSE-2.0
 *
 * Unless required by applicable law or agreed to in writing, software distributed under
 * the License is distributed on an "AS IS" BASIS, WITHOUT WARRANTIES OR REPRESENTATIONS
 * OF ANY KIND, either express or implied. See the License for the specific language
 * governing permissions and limitations under the License.
 */

/* eslint-env mocha */

import { expect } from 'chai';

import { Config, validateConfiguration } from '../../../../src/models/site/config.js';

describe('Config Tests', () => {
  describe('Config Creation', () => {
    it('creates an Config with defaults when no data is provided', () => {
      const config = Config();
      expect(config.slack).to.be.undefined;
      expect(config.handlers).to.be.undefined;
    });

    it('creates an Config with provided data when data is valid', () => {
      const data = {
        slack: {
          channel: 'channel1',
          workspace: 'workspace1',
          invitedUserCount: 3,
        },
        handlers: {
          404: {
            mentions: { slack: ['id1'] },
          },
        },
      };
      const config = Config(data);
      expect(config.getSlackConfig().channel).to.equal('channel1');
      expect(config.getSlackConfig().workspace).to.equal('workspace1');
      expect(config.getSlackConfig().invitedUserCount).to.equal(3);
      expect(config.getSlackMentions(404)).to.deep.equal(['id1']);
    });

    it('throws an error when data is invalid', () => {
      const data = {
        slack: {
          channel: 'channel1',
          workspace: 'workspace1',
        },
        handlers: {
          404: {
            mentions: [{ email: ['id1'] }],
          },
        },
      };
      expect(() => Config(data)).to.throw('Configuration validation error: "handlers.404.mentions" must be of type object');
    });

    it('throws an error when invitedUserCount is invalid', () => {
      const data = {
        slack: {
          channel: 'channel1',
          workspace: 'workspace1',
          invitedUserCount: -12,
        },
      };
      expect(() => Config(data)).to.throw('Configuration validation error: "slack.invitedUserCount" must be greater than or equal to 0');
    });
  });

  describe('Config Methods', () => {
    it('correctly updates the Slack configuration', () => {
      const config = Config();
      config.updateSlackConfig('newChannel', 'newWorkspace', 20);

      const slackConfig = config.getSlackConfig();
      expect(slackConfig.channel).to.equal('newChannel');
      expect(slackConfig.workspace).to.equal('newWorkspace');
      expect(slackConfig.invitedUserCount).to.equal(20);
    });

    it('correctly updates the Slack mentions', () => {
      const config = Config();
      config.updateSlackMentions('404', ['id1', 'id2']);

      const slackMentions = config.getSlackMentions('404');
      expect(slackMentions).to.deep.equal(['id1', 'id2']);
    });

    it('correctly updates the excluded URLs', () => {
      const config = Config();
      config.updateExcludedURLs('404', ['url1', 'url2']);

      const excludedURLs = config.getExcludedURLs('404');
      expect(excludedURLs).to.deep.equal(['url1', 'url2']);
    });

    it('correctly updates the manual overrides', () => {
      const config = Config();
      const manualOverwrites = [
        { brokenTargetURL: 'url1', targetURL: 'url2' },
        { brokenTargetURL: 'url3', targetURL: 'url4' },
      ];
      config.updateManualOverwrites('broken-backlinks', manualOverwrites);

      const updatedManualOverwrites = config.getManualOverwrites('broken-backlinks');
      expect(updatedManualOverwrites).to.deep.equal(manualOverwrites);
    });

    it('correctly updates the fixedURLs array to an empty array', () => {
      const fixedURLs = [
        { brokenTargetURL: 'https://broken.co', targetURL: 'https://fixed.co' },
        { brokenTargetURL: 'https://broken.link.co', targetURL: 'https://fixed.link.co' },
      ];
      const config = Config();
      config.updateFixedURLs('broken-backlinks', fixedURLs);
      config.updateFixedURLs('broken-backlinks', []);
      expect(config.getFixedURLs('broken-backlinks')).to.be.an('array').that.is.empty;
    });

    it('correctly updates the imports array', () => {
      const config = Config();
      const imports = [
        { type: 'import1' },
        { type: 'import2' },
      ];
      config.updateImports(imports);

      const updatedImports = config.getImports();
      expect(updatedImports).to.deep.equal(imports);
    });

    it('correctly updates the fetchConfig option', () => {
      const config = Config();
      const fetchConfig = {
        headers: {
          'User-Agent': 'custom-agent',
        },
        overrideBaseURL: 'https://example.com',
      };
      config.updateFetchConfig(fetchConfig);
      expect(config.getFetchConfig()).to.deep.equal(fetchConfig);
    });

    it('correctly updates the brandConfig option', () => {
      const config = Config();
      const brandConfig = {
        brandId: 'test-brand',
      };
      config.updateBrandConfig(brandConfig);
      expect(config.getBrandConfig()).to.deep.equal(brandConfig);
    });

    it('should fail gracefully if handler is not present in the configuration', () => {
      const config = Config();
      expect(config.getSlackMentions('404')).to.be.undefined;
      expect(config.getHandlerConfig('404')).to.be.undefined;
      expect(config.getExcludedURLs('404')).to.be.undefined;
      expect(config.getManualOverwrites('404')).to.be.undefined;
      expect(config.getFixedURLs('404')).to.be.undefined;
      expect(config.getIncludedURLs('404')).to.be.undefined;
      expect(config.getGroupedURLs('404')).to.be.undefined;
    });

    it('creates a Config with contentAiConfig property', () => {
      const data = {
        contentAiConfig: {
          index: 'test-index',
        },
      };
      const config = Config(data);
      expect(config.getContentAiConfig()).to.deep.equal(data.contentAiConfig);
    });

    it('accepts an empty contentAiConfig object', () => {
      const data = {
        // empty object
        contentAiConfig: {},
      };
      const config = Config(data);
      expect(config.getContentAiConfig()).to.be.an('object');
      expect(config.getContentAiConfig()).to.deep.equal({});
    });

    it('has empty contentAiConfig in default config', () => {
      const config = Config();
      expect(config.getContentAiConfig()).to.deep.equal(undefined);
    });

    it('should return undefined for contentAiConfig if not provided', () => {
      const config = Config({});
      expect(config.getContentAiConfig()).to.be.undefined;
    });
  });

  describe('Grouped URLs option', () => {
    it('Config creation with the groupedURLs option', () => {
      const groupedURLs = [
        { name: 'catalog', pattern: '/products/' },
        { name: 'blog', pattern: '/post/' },
      ];
      const data = {
        handlers: {
          'broken-backlinks': {
            groupedURLs,
          },
        },
      };
      const config = Config(data);
      expect(config.getGroupedURLs('broken-backlinks')).to.deep.equal(groupedURLs);
    });

    it('Config creation with an incorrect groupedURLs option type', () => {
      const data = {
        handlers: {
          'broken-backlinks': {
            groupedURLs: 'invalid-type',
          },
        },
      };
      expect(() => Config(data))
        .to.throw('Configuration validation error: "handlers.broken-backlinks.groupedURLs" must be an array');
    });

    it('Config creation with an incorrect groupedURLs option structure', () => {
      const data = {
        handlers: {
          'broken-backlinks': {
            groupedURLs: [
              { wrong: 'wrong', structure: 'structure' },
            ],
          },
        },
      };
      expect(() => Config(data)).to.throw('Configuration validation error: "handlers.broken-backlinks.groupedURLs[0].wrong" is not allowed');
    });

    it('Config updates grouped URLs with the groupedURLs option', () => {
      const groupedURLs = [
        { name: 'catalog', pattern: '/products/' },
        { name: 'blog', pattern: '/post/' },
      ];
      const config = Config();
      config.updateGroupedURLs('broken-backlinks', groupedURLs);
      expect(config.getGroupedURLs('broken-backlinks')).to.deep.equal(groupedURLs);
    });

    it('Config update with an incorrect groupedURLs option type', () => {
      const groupedURLs = 'invalid-type';
      const config = Config();
      expect(() => config.updateGroupedURLs('broken-backlinks', groupedURLs))
        .to.throw('Configuration validation error: "handlers.broken-backlinks.groupedURLs" must be an array');
      expect(config.getGroupedURLs('broken-backlinks')).to.deep.equal(groupedURLs);
    });

    it('Config update with an incorrect groupedURLs option structure', () => {
      const groupedURLs = [
        { wrong: 'wrong', structure: 'structure' },
      ];
      const config = Config();
      expect(() => config.updateGroupedURLs('broken-backlinks', groupedURLs))
        .to.throw('Configuration validation error: "handlers.broken-backlinks.groupedURLs[0].wrong" is not allowed');
      expect(config.getGroupedURLs('broken-backlinks')).to.deep.equal(groupedURLs);
    });
  });

  describe('Latest Metrics', () => {
    it('should return undefined for latestMetrics if not provided', () => {
      const config = Config();
      expect(config.getLatestMetrics('latest-metrics')).to.be.undefined;
    });

    it('should return the correct latestMetrics if provided', () => {
      const data = {
        handlers: {
          'latest-metrics': {
            latestMetrics: {
              pageViewsChange: 10,
              ctrChange: 5,
              projectedTrafficValue: 1000,
            },
          },
        },
      };
      const config = Config(data);
      const latestMetrics = config.getLatestMetrics('latest-metrics');
      expect(latestMetrics.pageViewsChange).to.equal(10);
      expect(latestMetrics.ctrChange).to.equal(5);
      expect(latestMetrics.projectedTrafficValue).to.equal(1000);
    });

    it('should update the latestMetrics correctly', () => {
      const config = Config();
      const latestMetrics = {
        pageViewsChange: 15,
        ctrChange: 7,
        projectedTrafficValue: 1500,
      };
      config.updateLatestMetrics('latest-metrics', latestMetrics);
      const updatedMetrics = config.getLatestMetrics('latest-metrics');
      expect(updatedMetrics.pageViewsChange).to.equal(15);
      expect(updatedMetrics.ctrChange).to.equal(7);
      expect(updatedMetrics.projectedTrafficValue).to.equal(1500);
    });

    it('should throw an error if latestMetrics is invalid', () => {
      const data = {
        handlers: {
          'latest-metrics': {
            latestMetrics: {
              pageViewsChange: 'invalid',
              ctrChange: 5,
              projectedTrafficValue: 1000,
            },
          },
        },
      };
      expect(() => Config(data)).to.throw('Configuration validation error: "handlers.latest-metrics.latestMetrics.pageViewsChange" must be a number');
    });
  });

  describe('fromDynamoItem Static Method', () => {
    it('correctly converts from DynamoDB item', () => {
      const dynamoItem = {
        slack: {
          channel: 'channel1',
          workspace: 'internal',
        },
        handlers: {
          404: {
            mentions: { slack: ['id1'] },
          },
        },
      };
      const config = Config.fromDynamoItem(dynamoItem);
      const slackMentions = config.getSlackMentions(404);
      const slackConfig = config.getSlackConfig();
      const isInternal = config.isInternalCustomer();
      expect(slackConfig.channel).to.equal('channel1');
      expect(slackConfig.workspace).to.equal('internal');
      expect(isInternal).to.equal(true);
      expect(slackMentions[0]).to.equal('id1');
    });
  });

  describe('toDynamoItem Static Method', () => {
    it('correctly converts to DynamoDB item format', () => {
      const data = Config({
        slack: {
          channel: 'channel1',
          workspace: 'external',
        },
        handlers: {
          404: {
            mentions: { slack: ['id1'] },
          },
        },
      });
      const dynamoItem = Config.toDynamoItem(data);
      const slackConfig = dynamoItem.slack;
      const slackMentions = dynamoItem.handlers[404].mentions.slack;
      expect(slackConfig.channel).to.equal('channel1');
      expect(slackConfig.workspace).to.equal('external');
      expect(data.isInternalCustomer()).to.equal(false);
      expect(slackMentions[0]).to.equal('id1');
    });

    it('includes contentAiConfig in toDynamoItem conversion', () => {
      const data = Config({
        contentAiConfig: {
          index: 'test-index',
        },
      });
      const dynamoItem = Config.toDynamoItem(data);
      expect(dynamoItem.contentAiConfig).to.deep.equal(data.getContentAiConfig());
    });
  });

  describe('Import Configuration', () => {
    it('validates import types against schemas', () => {
      const data = {
        imports: [{
          type: 'organic-keywords',
          destinations: ['default'],
          sources: ['ahrefs'],
          enabled: true,
          pageUrl: 'https://example.com',
        }],
      };
      const config = Config(data);
      expect(config.getImports()).to.deep.equal(data.imports);
    });

    it('throws error for unknown import type', () => {
      expect(() => Config({
        imports: [{
          type: 'unknown-type',
          destinations: ['default'],
          sources: ['ahrefs'],
        }],
      })).to.throw('Configuration validation error');
    });

    it('throws error for invalid import configuration', () => {
      expect(() => Config({
        imports: [{
          type: 'organic-keywords',
          destinations: ['invalid'],
          sources: ['invalid'],
        }],
      })).to.throw('Configuration validation error');
    });

    describe('enableImport method', () => {
      it('enables import with default config', () => {
        const config = Config();
        config.enableImport('organic-keywords');

        const importConfig = config.getImportConfig('organic-keywords');
        expect(importConfig).to.deep.equal({
          type: 'organic-keywords',
          destinations: ['default'],
          sources: ['ahrefs'],
          enabled: true,
        });
      });

      it('enables cwv-daily import with default config', () => {
        const config = Config();
        config.enableImport('cwv-daily');

        const importConfig = config.getImportConfig('cwv-daily');
        expect(importConfig).to.deep.equal({
          type: 'cwv-daily',
          destinations: ['default'],
          sources: ['rum'],
          enabled: true,
        });
      });

      it('enables cwv-weekly import with default config', () => {
        const config = Config();
        config.enableImport('cwv-weekly');

        const importConfig = config.getImportConfig('cwv-weekly');
        expect(importConfig).to.deep.equal({
          type: 'cwv-weekly',
          destinations: ['default'],
          sources: ['rum'],
          enabled: true,
        });
      });

      it('enables import with custom config', () => {
        const config = Config();
        config.enableImport('organic-keywords', {
          pageUrl: 'https://example.com',
          sources: ['google'],
        });

        const importConfig = config.getImportConfig('organic-keywords');
        expect(importConfig).to.deep.equal({
          type: 'organic-keywords',
          destinations: ['default'],
          sources: ['google'],
          enabled: true,
          pageUrl: 'https://example.com',
        });
      });

      it('throws error for unknown import type', () => {
        const config = Config();
        expect(() => config.enableImport('unknown-type'))
          .to.throw('Unknown import type: unknown-type');
      });

      it('throws error for invalid config', () => {
        const config = Config();
        expect(() => config.enableImport('organic-keywords', {
          sources: ['invalid-source'],
        })).to.throw('Invalid import config');
      });

      it('replaces existing import of same type', () => {
        const config = Config({
          imports: [{
            type: 'organic-keywords',
            destinations: ['default'],
            sources: ['ahrefs'],
            enabled: true,
          }],
        });

        config.enableImport('organic-keywords', {
          sources: ['google'],
        });

        const imports = config.getImports();
        expect(imports).to.have.length(1);
        expect(imports[0].sources).to.deep.equal(['google']);
      });
    });

    describe('disableImport method', () => {
      it('disables existing import', () => {
        const config = Config({
          imports: [{
            type: 'organic-keywords',
            destinations: ['default'],
            sources: ['ahrefs'],
            enabled: true,
          }],
        });

        config.disableImport('organic-keywords');
        expect(config.isImportEnabled('organic-keywords')).to.be.false;
      });

      it('handles disabling non-existent import', () => {
        const config = Config();
        config.disableImport('organic-keywords');
        expect(config.isImportEnabled('organic-keywords')).to.be.false;
      });

      it('preserves other imports when disabling one import', () => {
        const config = Config({
          imports: [
            {
              type: 'organic-keywords',
              destinations: ['default'],
              sources: ['ahrefs'],
              enabled: true,
            },
            {
              type: 'organic-traffic',
              destinations: ['default'],
              sources: ['ahrefs'],
              enabled: true,
            },
          ],
        });

        config.disableImport('organic-keywords');

        const imports = config.getImports();
        expect(imports).to.have.length(2);
        expect(imports).to.deep.equal([
          {
            type: 'organic-keywords',
            destinations: ['default'],
            sources: ['ahrefs'],
            enabled: false,
          },
          {
            type: 'organic-traffic',
            destinations: ['default'],
            sources: ['ahrefs'],
            enabled: true,
          },
        ]);
      });
    });

    describe('getImportConfig method', () => {
      it('returns config for existing import', () => {
        const importConfig = {
          type: 'organic-keywords',
          destinations: ['default'],
          sources: ['ahrefs'],
          enabled: true,
        };
        const config = Config({
          imports: [importConfig],
        });

        expect(config.getImportConfig('organic-keywords')).to.deep.equal(importConfig);
      });

      it('returns undefined for non-existent import', () => {
        const config = Config();
        expect(config.getImportConfig('organic-keywords')).to.be.undefined;
      });
    });

    describe('isImportEnabled method', () => {
      it('returns true for enabled import', () => {
        const config = Config({
          imports: [{
            type: 'organic-keywords',
            destinations: ['default'],
            sources: ['ahrefs'],
            enabled: true,
          }],
        });
        expect(config.isImportEnabled('organic-keywords')).to.be.true;
      });

      it('returns false for disabled import', () => {
        const config = Config({
          imports: [{
            type: 'organic-keywords',
            destinations: ['default'],
            sources: ['ahrefs'],
            enabled: false,
          }],
        });
        expect(config.isImportEnabled('organic-keywords')).to.be.false;
      });

      it('returns false for non-existent import', () => {
        const config = Config();
        expect(config.isImportEnabled('organic-keywords')).to.be.false;
      });
    });
  });

  describe('validateConfiguration Function', () => {
    it('validates a minimal configuration', () => {
      const config = {
        slack: {},
        handlers: {},
      };
      const validated = validateConfiguration(config);
      expect(validated).to.deep.equal(config);
    });

    it('validates a complete configuration with all options', () => {
      const config = {
        slack: {
          channel: 'test-channel',
          workspace: 'test-workspace',
          invitedUserCount: 5,
        },
        handlers: {
          404: {
            mentions: { slack: ['user1', 'user2'] },
            excludedURLs: ['https://example.com/excluded'],
            manualOverwrites: [{ brokenTargetURL: 'old', targetURL: 'new' }],
            fixedURLs: [{ brokenTargetURL: 'broken', targetURL: 'fixed' }],
            includedURLs: ['https://example.com/included'],
            groupedURLs: [{ name: 'group1', pattern: '/pattern/' }],
            latestMetrics: {
              pageViewsChange: 10,
              ctrChange: 5,
              projectedTrafficValue: 1000,
            },
          },
        },
        imports: [
          {
            type: 'organic-keywords',
            destinations: ['default'],
            sources: ['ahrefs'],
            pageUrl: 'https://example.com',
            enabled: false,
            geo: 'us',
            limit: 5,
          },
          {
            type: 'organic-traffic',
            destinations: ['default'],
            sources: ['ahrefs', 'google'],
            enabled: true,
          },
          {
            type: 'all-traffic',
            destinations: ['default'],
            sources: ['rum'],
            enabled: true,
          },
          {
            type: 'top-pages',
            destinations: ['default'],
            sources: ['ahrefs'],
            enabled: true,
            geo: 'us',
            limit: 100,
          },
          {
            type: 'cwv-daily',
            destinations: ['default'],
            sources: ['rum'],
            enabled: true,
          },
          {
            type: 'cwv-weekly',
            destinations: ['default'],
            sources: ['rum'],
            enabled: true,
          },
        ],
        fetchConfig: {
          headers: {
            'User-Agent': 'test-agent',
          },
          overrideBaseURL: 'https://example.com',
        },
        brandConfig: {
          brandId: 'test-brand',
        },
      };
      const validated = validateConfiguration(config);
      expect(validated).to.deep.equal(config);
    });

    it('throws error for invalid slack configuration', () => {
      const config = {
        slack: {
          invitedUserCount: 'not-a-number',
        },
      };
      expect(() => validateConfiguration(config))
        .to.throw('Configuration validation error: "slack.invitedUserCount" must be a number');
    });

    it('throws error for invalid handler configuration', () => {
      const config = {
        handlers: {
          404: {
            mentions: 'not-an-object',
          },
        },
      };
      expect(() => validateConfiguration(config))
        .to.throw('Configuration validation error: "handlers.404.mentions" must be of type object');
    });

    it('throws error for invalid import configuration', () => {
      const config = {
        imports: [
          {
            type: 'organic-keywords',
            destinations: ['invalid'],
            sources: ['invalid-source'],
            enabled: true,
          },
        ],
      };

      expect(() => validateConfiguration(config))
        .to.throw().and.satisfy((error) => {
          expect(error.message).to.include('Configuration validation error');
<<<<<<< HEAD
=======
          expect(error.cause.details[0].context.message)
            .to.equal('"imports[0].destinations[0]" must be [default]. "imports[0].type" must be [organic-keywords-nonbranded]. "imports[0].type" must be [organic-traffic]. "imports[0].type" must be [all-traffic]. "imports[0].type" must be [top-pages]. "imports[0].type" must be [cwv-daily]. "imports[0].type" must be [cwv-weekly]');
          expect(error.cause.details[0].context.details)
            .to.eql([
              {
                message: '"imports[0].destinations[0]" must be [default]',
                path: [
                  'imports',
                  0,
                  'destinations',
                  0,
                ],
                type: 'any.only',
                context: {
                  valids: [
                    'default',
                  ],
                  label: 'imports[0].destinations[0]',
                  value: 'invalid',
                  key: 0,
                },
              },
              {
                context: {
                  key: 'type',
                  label: 'imports[0].type',
                  valids: [
                    'organic-keywords-nonbranded',
                  ],
                  value: 'organic-keywords',
                },
                message: '"imports[0].type" must be [organic-keywords-nonbranded]',
                path: [
                  'imports',
                  0,
                  'type',
                ],
                type: 'any.only',
              },
              {
                message: '"imports[0].type" must be [organic-traffic]',
                path: [
                  'imports',
                  0,
                  'type',
                ],
                type: 'any.only',
                context: {
                  valids: [
                    'organic-traffic',
                  ],
                  label: 'imports[0].type',
                  value: 'organic-keywords',
                  key: 'type',
                },
              },
              {
                message: '"imports[0].type" must be [all-traffic]',
                path: [
                  'imports',
                  0,
                  'type',
                ],
                type: 'any.only',
                context: {
                  valids: [
                    'all-traffic',
                  ],
                  label: 'imports[0].type',
                  value: 'organic-keywords',
                  key: 'type',
                },
              },
              {
                message: '"imports[0].type" must be [top-pages]',
                path: [
                  'imports',
                  0,
                  'type',
                ],
                type: 'any.only',
                context: {
                  valids: [
                    'top-pages',
                  ],
                  label: 'imports[0].type',
                  value: 'organic-keywords',
                  key: 'type',
                },
              },
              {
                message: '"imports[0].type" must be [cwv-daily]',
                path: [
                  'imports',
                  0,
                  'type',
                ],
                type: 'any.only',
                context: {
                  valids: [
                    'cwv-daily',
                  ],
                  label: 'imports[0].type',
                  value: 'organic-keywords',
                  key: 'type',
                },
              },
              {
                message: '"imports[0].type" must be [cwv-weekly]',
                path: [
                  'imports',
                  0,
                  'type',
                ],
                type: 'any.only',
                context: {
                  valids: [
                    'cwv-weekly',
                  ],
                  label: 'imports[0].type',
                  value: 'organic-keywords',
                  key: 'type',
                },
              },
            ]);
>>>>>>> d7f61547
          return true;
        });
    });

    it('throws error for invalid fetchConfig headers', () => {
      const config = {
        fetchConfig: {
          headers: 'not-an-object',
        },
      };
      expect(() => validateConfiguration(config))
        .to.throw('Configuration validation error: "fetchConfig.headers" must be of type object');
    });

    it('throws error for invalid brandConfig', () => {
      const config = {
        brandConfig: {},
      };
      expect(() => validateConfiguration(config))
        .to.throw('Configuration validation error: "brandConfig.brandId" is required');
    });

    it('throws error for invalid fetchConfig overrideBaseUrl', () => {
      const config = {
        fetchConfig: {
          overrideBaseURL: 'not-a-url',
        },
      };
      expect(() => validateConfiguration(config))
        .to.throw('Configuration validation error: "fetchConfig.overrideBaseURL" must be a valid uri');
    });

    it('validates multiple import types with different configurations', () => {
      const config = {
        imports: [
          {
            type: 'organic-keywords',
            destinations: ['default'],
            sources: ['ahrefs'],
            enabled: true,
            limit: 100,
            pageUrl: 'https://example.com',
          },
          {
            type: 'top-pages',
            destinations: ['default'],
            sources: ['ahrefs'],
            enabled: false,
            geo: 'global',
          },
        ],
      };
      const validated = validateConfiguration(config);
      expect(validated).to.deep.equal(config);
    });

    it('validates optional url in the import configuration', () => {
      const config = {
        imports: [
          {
            type: 'organic-keywords',
            destinations: ['default'],
            sources: ['ahrefs'],
            enabled: true,
            url: 'https://example.com',
          },
        ],
      };
      const validated = validateConfiguration(config);
      expect(validated).to.deep.equal(config);
    });

    it('throws error for missing required import fields', () => {
      const config = {
        imports: [
          {
            type: 'organic-keywords',
            // missing required destinations and sources
            enabled: true,
          },
        ],
      };
      expect(() => validateConfiguration(config))
        .to.throw('Configuration validation error: "imports[0]" does not match any of the allowed types');
    });
  });

  describe('Threshold Configuration', () => {
    it('should accept valid movingAvgThreshold and percentageChangeThreshold values', () => {
      const data = {
        handlers: {
          'organic-traffic-internal': {
            movingAvgThreshold: 10,
            percentageChangeThreshold: 20,
          },
        },
      };
      const config = Config(data);
      const handlerConfig = config.getHandlerConfig('organic-traffic-internal');
      expect(handlerConfig.movingAvgThreshold).to.equal(10);
      expect(handlerConfig.percentageChangeThreshold).to.equal(20);
    });

    it('should reject negative movingAvgThreshold values', () => {
      const data = {
        handlers: {
          'organic-traffic-internal': {
            movingAvgThreshold: -5,
          },
        },
      };
      expect(() => Config(data)).to.throw('Configuration validation error: "handlers.organic-traffic-internal.movingAvgThreshold" must be greater than or equal to 1');
    });

    it('should reject zero movingAvgThreshold values', () => {
      const data = {
        handlers: {
          'organic-traffic-internal': {
            movingAvgThreshold: 0,
          },
        },
      };
      expect(() => Config(data)).to.throw('Configuration validation error: "handlers.organic-traffic-internal.movingAvgThreshold" must be greater than or equal to 1');
    });

    it('should reject negative percentageChangeThreshold values', () => {
      const data = {
        handlers: {
          'organic-traffic-internal': {
            percentageChangeThreshold: -10,
          },
        },
      };
      expect(() => Config(data)).to.throw('Configuration validation error: "handlers.organic-traffic-internal.percentageChangeThreshold" must be greater than or equal to 1');
    });

    it('should reject zero percentageChangeThreshold values', () => {
      const data = {
        handlers: {
          'organic-traffic-internal': {
            percentageChangeThreshold: 0,
          },
        },
      };
      expect(() => Config(data)).to.throw('Configuration validation error: "handlers.organic-traffic-internal.percentageChangeThreshold" must be greater than or equal to 1');
    });

    it('should allow updating threshold values', () => {
      // Create a config with an initial empty handlers object
      const config = Config({
        handlers: {
          'organic-traffic-internal': {},
        },
      });
      const handlerType = 'organic-traffic-internal';
      // Initially handler config exists but without thresholds
      const initialConfig = config.getHandlerConfig(handlerType);
      expect(initialConfig).to.exist;
      expect(initialConfig.movingAvgThreshold).to.be.undefined;
      expect(initialConfig.percentageChangeThreshold).to.be.undefined;
      // We need to create a new config with the thresholds
      // since we can't modify the existing one directly
      const updatedConfig = Config({
        handlers: {
          'organic-traffic-internal': {
            movingAvgThreshold: 15,
            percentageChangeThreshold: 25,
          },
        },
      });
      // Verify thresholds were set in the new config
      const handlerConfig = updatedConfig.getHandlerConfig(handlerType);
      expect(handlerConfig.movingAvgThreshold).to.equal(15);
      expect(handlerConfig.percentageChangeThreshold).to.equal(25);
    });
  });
});<|MERGE_RESOLUTION|>--- conflicted
+++ resolved
@@ -739,12 +739,9 @@
           },
         ],
       };
-
       expect(() => validateConfiguration(config))
         .to.throw().and.satisfy((error) => {
           expect(error.message).to.include('Configuration validation error');
-<<<<<<< HEAD
-=======
           expect(error.cause.details[0].context.message)
             .to.equal('"imports[0].destinations[0]" must be [default]. "imports[0].type" must be [organic-keywords-nonbranded]. "imports[0].type" must be [organic-traffic]. "imports[0].type" must be [all-traffic]. "imports[0].type" must be [top-pages]. "imports[0].type" must be [cwv-daily]. "imports[0].type" must be [cwv-weekly]');
           expect(error.cause.details[0].context.details)
@@ -870,7 +867,6 @@
                 },
               },
             ]);
->>>>>>> d7f61547
           return true;
         });
     });
