--- conflicted
+++ resolved
@@ -116,278 +116,6 @@
       expect(instance.allByDeliveryType).to.have.been.calledOnce;
     });
   });
-<<<<<<< HEAD
-});
-
-describe('SiteCollection permissions', () => {
-  it('checks permissions on create site', async () => {
-    function getAclCtx() {
-      return {
-        acls: [{
-          acl: [
-            { path: '/organization/o123/site/', actions: ['C'] },
-          ],
-        }],
-        aclEntities: { model: ['site', 'organization'] },
-      };
-    }
-
-    const called = [];
-    const entity = {
-      create: (el) => ({
-        go: () => {
-          called.push(`create:${JSON.stringify(el)}`);
-          return { data: el };
-        },
-      }),
-    };
-
-    const ml = { debug: () => { }, info: () => { } };
-    const es = { entities: { site: entity } };
-    const er = new EntityRegistry(es, { aclCtx: getAclCtx() }, ml);
-    const sc = new SiteCollection(es, er, schema, ml);
-
-    const siteData = { organizationId: 'o123', siteId: 's12345' };
-
-    const site = await sc.create(siteData);
-    expect(site.getId()).to.equal('s12345');
-    expect(called).to.deep.equal(['create:{"organizationId":"o123","siteId":"s12345"}']);
-    expect(() => site.getOrganizationId()).to.throw('Permission denied');
-  });
-
-  it('cannot create site due to lack of permission', async () => {
-    // No permissions at all
-    function getAclCtx() {
-      return {
-        acls: [],
-        aclEntities: { model: ['site', 'organization'] },
-      };
-    }
-
-    const called = [];
-    const entity = {
-      create: (el) => ({
-        go: () => {
-          called.push(`create:${JSON.stringify(el)}`);
-          return { data: el };
-        },
-      }),
-    };
-
-    const ml = { debug: () => { }, info: () => { }, error: () => { } };
-    const es = { entities: { site: entity } };
-    const er = new EntityRegistry(es, { aclCtx: getAclCtx() }, ml);
-    const sc = new SiteCollection(es, er, schema, ml);
-
-    const siteData = { organizationId: 'o123', siteId: 's12345' };
-
-    await expect(sc.create(siteData)).to.be.rejected;
-    expect(called).to.be.empty;
-  });
-
-  it('test create batch permission', async () => {
-    function getAclCtx() {
-      return {
-        acls: [{
-          acl: [
-            { path: '/organization/o123/site/s67890', actions: ['C', 'R'] },
-            { path: '/organization/*/site/**', actions: ['C'] },
-          ],
-        }],
-        aclEntities: { model: ['site', 'organization'] },
-      };
-    }
-
-    const called = [];
-    const entity = {
-      put: (el) => ({
-        params: () => ({
-          Item: el,
-        }),
-        go: () => {
-          called.push(`put:${JSON.stringify(el)}`);
-          return { data: el };
-        },
-      }),
-    };
-
-    const ml = { debug: () => { }, info: () => { }, error: () => { } };
-    const es = { entities: { site: entity } };
-    const er = new EntityRegistry(es, { aclCtx: getAclCtx() }, ml);
-    const sc = new SiteCollection(es, er, schema, ml);
-
-    const siteData1 = { organizationId: 'o123', siteId: 's12345' };
-    const siteData2 = { organizationId: 'o123', siteId: 's67890' };
-    const items = [siteData1, siteData2];
-    const { createdItems } = await sc.createMany(items);
-    expect(createdItems).to.have.length(2);
-    expect(called).to.have.length(1);
-    expect(called[0]).to.equal('put:[{"organizationId":"o123","siteId":"s12345"},{"organizationId":"o123","siteId":"s67890"}]');
-
-    const idx1 = createdItems.findIndex((i) => i.getId() === 's12345');
-    expect(createdItems[idx1].getId()).to.equal('s12345');
-    expect(() => createdItems[idx1].getOrganizationId()).to.throw('Permission denied');
-    expect(createdItems[1 - idx1].getId()).to.equal('s67890');
-    expect(createdItems[1 - idx1].getOrganizationId()).to.equal('o123');
-  });
-
-  it('test create batch no permission', async () => {
-    // no create permissions
-    function getAclCtx() {
-      return {
-        acls: [{
-          acl: [
-            { path: '/organization/o123/site/s67890', actions: ['R'] },
-          ],
-        }],
-        aclEntities: { model: ['site', 'organization'] },
-      };
-    }
-
-    const called = [];
-    const entity = {
-      put: (el) => ({
-        params: () => ({
-          Item: el,
-        }),
-        go: () => {
-          called.push(`put:${JSON.stringify(el)}`);
-          return { data: el };
-        },
-      }),
-    };
-
-    const ml = { debug: () => { }, info: () => { }, error: () => { } };
-    const es = { entities: { site: entity } };
-    const er = new EntityRegistry(es, { aclCtx: getAclCtx() }, ml);
-    const sc = new SiteCollection(es, er, schema, ml);
-
-    const siteData1 = { organizationId: 'o123', siteId: 's12345' };
-    const siteData2 = { organizationId: 'o123', siteId: 's67890' };
-    const items = [siteData1, siteData2];
-
-    await expect(sc.createMany(items)).to.be.rejected;
-    expect(called).to.be.empty;
-  });
-
-  it('can find by it with permission', async () => {
-    function getAclCtx() {
-      return {
-        acls: [{
-          acl: [
-            { path: '/organization/11111111-bbbb-1ccc-8ddd-111111111111/site/aaaaaaaa-bbbb-1ccc-8ddd-eeeeeeeeeeee', actions: ['R'] },
-          ],
-        }],
-        aclEntities: { model: ['site', 'organization'] },
-      };
-    }
-
-    const entity = {
-      get: (id) => ({
-        go: () => ({ data: { organizationId: '11111111-bbbb-1ccc-8ddd-111111111111', ...id } }),
-      }),
-    };
-
-    const ml = { debug: () => { }, info: () => { } };
-    const es = { entities: { site: entity } };
-    const er = new EntityRegistry(es, { aclCtx: getAclCtx() }, ml);
-    const sc = new SiteCollection(es, er, schema, ml);
-    const site = await sc.findById('aaaaaaaa-bbbb-1ccc-8ddd-eeeeeeeeeeee');
-    expect(site.getId()).to.equal('aaaaaaaa-bbbb-1ccc-8ddd-eeeeeeeeeeee');
-    expect(site.getOrganizationId()).to.equal('11111111-bbbb-1ccc-8ddd-111111111111');
-  });
-
-  it('can find by it with no permission', async () => {
-    function getAclCtx() {
-      return {
-        acls: [{
-          acl: [],
-        }],
-        aclEntities: { model: ['site', 'organization'] },
-      };
-    }
-
-    const entity = {
-      get: (id) => ({
-        go: () => ({ data: { organizationId: '11111111-bbbb-1ccc-8ddd-111111111111', ...id } }),
-      }),
-    };
-
-    const ml = { debug: () => { }, info: () => { } };
-    const es = { entities: { site: entity } };
-    const er = new EntityRegistry(es, { aclCtx: getAclCtx() }, ml);
-    const sc = new SiteCollection(es, er, schema, ml);
-    const site = await sc.findById('aaaaaaaa-bbbb-1ccc-8ddd-eeeeeeeeeeee');
-    expect(site.getId()).to.equal('aaaaaaaa-bbbb-1ccc-8ddd-eeeeeeeeeeee');
-    expect(() => site.getOrganizationId()).to.throw('Permission denied');
-  });
-
-  it('remove by ids with permission', async () => {
-    function getAclCtx() {
-      return {
-        acls: [{
-          acl: [
-            { path: '/organization/11111111-bbbb-1ccc-8ddd-111111111111/site/aaaaaaaa-bbbb-1ccc-8ddd-eeeeeeeeeeee', actions: ['D'] },
-          ],
-        }],
-        aclEntities: { model: ['site', 'organization'] },
-      };
-    }
-
-    const deleted = [];
-    const entity = {
-      delete: (id) => ({
-        go: () => {
-          deleted.push(id);
-        },
-      }),
-      get: (id) => ({
-        go: () => ({ data: { organizationId: '11111111-bbbb-1ccc-8ddd-111111111111', ...id } }),
-      }),
-    };
-
-    const ml = { debug: () => { }, info: () => { } };
-    const es = { entities: { site: entity } };
-    const er = new EntityRegistry(es, { aclCtx: getAclCtx() }, ml);
-    const sc = new SiteCollection(es, er, schema, ml);
-    await sc.removeByIds(['aaaaaaaa-bbbb-1ccc-8ddd-eeeeeeeeeeee']);
-    expect(deleted).to.deep.equal([[{ siteId: 'aaaaaaaa-bbbb-1ccc-8ddd-eeeeeeeeeeee' }]]);
-  });
-
-  it('remove by ids with no permission', async () => {
-    function getAclCtx() {
-      return {
-        acls: [{
-          acl: [
-            { path: '/organization/11111111-bbbb-1ccc-8ddd-111111111111/site/aaaaaaaa-bbbb-1ccc-8ddd-eeeeeeeeeeee', actions: ['D'] },
-          ],
-        }],
-        aclEntities: { model: ['site', 'organization'] },
-      };
-    }
-
-    const deleted = [];
-    const entity = {
-      delete: (id) => ({
-        go: () => {
-          deleted.push(id);
-        },
-      }),
-      get: (id) => ({
-        go: () => ({ data: { organizationId: '11111111-bbbb-1ccc-8ddd-111111111111', ...id } }),
-      }),
-    };
-
-    const ml = { debug: () => { }, info: () => { } };
-    const es = { entities: { site: entity } };
-    const er = new EntityRegistry(es, { aclCtx: getAclCtx() }, ml);
-    const sc = new SiteCollection(es, er, schema, ml);
-
-    // Only 1 of these has permission, reject the whole request
-    await expect(sc.removeByIds(['aaaaaaaa-bbbb-1ccc-8ddd-eeeeeeeeeeee', 'bbbbbbbb-bbbb-1ccc-8ddd-eeeeeeeeeeee']))
-      .to.be.rejectedWith('Permission denied');
-    expect(deleted).to.be.empty;
-=======
 
   describe('findByPreviewURL', () => {
     const mockSite = {
@@ -463,6 +191,276 @@
       await expect(instance.findByPreviewURL(invalidUrl))
         .to.be.rejectedWith(`Unsupported preview URL: ${invalidUrl}`);
     });
->>>>>>> 61e059e1
+  });
+});
+
+describe('SiteCollection permissions', () => {
+  it('checks permissions on create site', async () => {
+    function getAclCtx() {
+      return {
+        acls: [{
+          acl: [
+            { path: '/organization/o123/site/', actions: ['C'] },
+          ],
+        }],
+        aclEntities: { model: ['site', 'organization'] },
+      };
+    }
+
+    const called = [];
+    const entity = {
+      create: (el) => ({
+        go: () => {
+          called.push(`create:${JSON.stringify(el)}`);
+          return { data: el };
+        },
+      }),
+    };
+
+    const ml = { debug: () => { }, info: () => { } };
+    const es = { entities: { site: entity } };
+    const er = new EntityRegistry(es, { aclCtx: getAclCtx() }, ml);
+    const sc = new SiteCollection(es, er, schema, ml);
+
+    const siteData = { organizationId: 'o123', siteId: 's12345' };
+
+    const site = await sc.create(siteData);
+    expect(site.getId()).to.equal('s12345');
+    expect(called).to.deep.equal(['create:{"organizationId":"o123","siteId":"s12345"}']);
+    expect(() => site.getOrganizationId()).to.throw('Permission denied');
+  });
+
+  it('cannot create site due to lack of permission', async () => {
+    // No permissions at all
+    function getAclCtx() {
+      return {
+        acls: [],
+        aclEntities: { model: ['site', 'organization'] },
+      };
+    }
+
+    const called = [];
+    const entity = {
+      create: (el) => ({
+        go: () => {
+          called.push(`create:${JSON.stringify(el)}`);
+          return { data: el };
+        },
+      }),
+    };
+
+    const ml = { debug: () => { }, info: () => { }, error: () => { } };
+    const es = { entities: { site: entity } };
+    const er = new EntityRegistry(es, { aclCtx: getAclCtx() }, ml);
+    const sc = new SiteCollection(es, er, schema, ml);
+
+    const siteData = { organizationId: 'o123', siteId: 's12345' };
+
+    await expect(sc.create(siteData)).to.be.rejected;
+    expect(called).to.be.empty;
+  });
+
+  it('test create batch permission', async () => {
+    function getAclCtx() {
+      return {
+        acls: [{
+          acl: [
+            { path: '/organization/o123/site/s67890', actions: ['C', 'R'] },
+            { path: '/organization/*/site/**', actions: ['C'] },
+          ],
+        }],
+        aclEntities: { model: ['site', 'organization'] },
+      };
+    }
+
+    const called = [];
+    const entity = {
+      put: (el) => ({
+        params: () => ({
+          Item: el,
+        }),
+        go: () => {
+          called.push(`put:${JSON.stringify(el)}`);
+          return { data: el };
+        },
+      }),
+    };
+
+    const ml = { debug: () => { }, info: () => { }, error: () => { } };
+    const es = { entities: { site: entity } };
+    const er = new EntityRegistry(es, { aclCtx: getAclCtx() }, ml);
+    const sc = new SiteCollection(es, er, schema, ml);
+
+    const siteData1 = { organizationId: 'o123', siteId: 's12345' };
+    const siteData2 = { organizationId: 'o123', siteId: 's67890' };
+    const items = [siteData1, siteData2];
+    const { createdItems } = await sc.createMany(items);
+    expect(createdItems).to.have.length(2);
+    expect(called).to.have.length(1);
+    expect(called[0]).to.equal('put:[{"organizationId":"o123","siteId":"s12345"},{"organizationId":"o123","siteId":"s67890"}]');
+
+    const idx1 = createdItems.findIndex((i) => i.getId() === 's12345');
+    expect(createdItems[idx1].getId()).to.equal('s12345');
+    expect(() => createdItems[idx1].getOrganizationId()).to.throw('Permission denied');
+    expect(createdItems[1 - idx1].getId()).to.equal('s67890');
+    expect(createdItems[1 - idx1].getOrganizationId()).to.equal('o123');
+  });
+
+  it('test create batch no permission', async () => {
+    // no create permissions
+    function getAclCtx() {
+      return {
+        acls: [{
+          acl: [
+            { path: '/organization/o123/site/s67890', actions: ['R'] },
+          ],
+        }],
+        aclEntities: { model: ['site', 'organization'] },
+      };
+    }
+
+    const called = [];
+    const entity = {
+      put: (el) => ({
+        params: () => ({
+          Item: el,
+        }),
+        go: () => {
+          called.push(`put:${JSON.stringify(el)}`);
+          return { data: el };
+        },
+      }),
+    };
+
+    const ml = { debug: () => { }, info: () => { }, error: () => { } };
+    const es = { entities: { site: entity } };
+    const er = new EntityRegistry(es, { aclCtx: getAclCtx() }, ml);
+    const sc = new SiteCollection(es, er, schema, ml);
+
+    const siteData1 = { organizationId: 'o123', siteId: 's12345' };
+    const siteData2 = { organizationId: 'o123', siteId: 's67890' };
+    const items = [siteData1, siteData2];
+
+    await expect(sc.createMany(items)).to.be.rejected;
+    expect(called).to.be.empty;
+  });
+
+  it('can find by it with permission', async () => {
+    function getAclCtx() {
+      return {
+        acls: [{
+          acl: [
+            { path: '/organization/11111111-bbbb-1ccc-8ddd-111111111111/site/aaaaaaaa-bbbb-1ccc-8ddd-eeeeeeeeeeee', actions: ['R'] },
+          ],
+        }],
+        aclEntities: { model: ['site', 'organization'] },
+      };
+    }
+
+    const entity = {
+      get: (id) => ({
+        go: () => ({ data: { organizationId: '11111111-bbbb-1ccc-8ddd-111111111111', ...id } }),
+      }),
+    };
+
+    const ml = { debug: () => { }, info: () => { } };
+    const es = { entities: { site: entity } };
+    const er = new EntityRegistry(es, { aclCtx: getAclCtx() }, ml);
+    const sc = new SiteCollection(es, er, schema, ml);
+    const site = await sc.findById('aaaaaaaa-bbbb-1ccc-8ddd-eeeeeeeeeeee');
+    expect(site.getId()).to.equal('aaaaaaaa-bbbb-1ccc-8ddd-eeeeeeeeeeee');
+    expect(site.getOrganizationId()).to.equal('11111111-bbbb-1ccc-8ddd-111111111111');
+  });
+
+  it('can find by it with no permission', async () => {
+    function getAclCtx() {
+      return {
+        acls: [{
+          acl: [],
+        }],
+        aclEntities: { model: ['site', 'organization'] },
+      };
+    }
+
+    const entity = {
+      get: (id) => ({
+        go: () => ({ data: { organizationId: '11111111-bbbb-1ccc-8ddd-111111111111', ...id } }),
+      }),
+    };
+
+    const ml = { debug: () => { }, info: () => { } };
+    const es = { entities: { site: entity } };
+    const er = new EntityRegistry(es, { aclCtx: getAclCtx() }, ml);
+    const sc = new SiteCollection(es, er, schema, ml);
+    const site = await sc.findById('aaaaaaaa-bbbb-1ccc-8ddd-eeeeeeeeeeee');
+    expect(site.getId()).to.equal('aaaaaaaa-bbbb-1ccc-8ddd-eeeeeeeeeeee');
+    expect(() => site.getOrganizationId()).to.throw('Permission denied');
+  });
+
+  it('remove by ids with permission', async () => {
+    function getAclCtx() {
+      return {
+        acls: [{
+          acl: [
+            { path: '/organization/11111111-bbbb-1ccc-8ddd-111111111111/site/aaaaaaaa-bbbb-1ccc-8ddd-eeeeeeeeeeee', actions: ['D'] },
+          ],
+        }],
+        aclEntities: { model: ['site', 'organization'] },
+      };
+    }
+
+    const deleted = [];
+    const entity = {
+      delete: (id) => ({
+        go: () => {
+          deleted.push(id);
+        },
+      }),
+      get: (id) => ({
+        go: () => ({ data: { organizationId: '11111111-bbbb-1ccc-8ddd-111111111111', ...id } }),
+      }),
+    };
+
+    const ml = { debug: () => { }, info: () => { } };
+    const es = { entities: { site: entity } };
+    const er = new EntityRegistry(es, { aclCtx: getAclCtx() }, ml);
+    const sc = new SiteCollection(es, er, schema, ml);
+    await sc.removeByIds(['aaaaaaaa-bbbb-1ccc-8ddd-eeeeeeeeeeee']);
+    expect(deleted).to.deep.equal([[{ siteId: 'aaaaaaaa-bbbb-1ccc-8ddd-eeeeeeeeeeee' }]]);
+  });
+
+  it('remove by ids with no permission', async () => {
+    function getAclCtx() {
+      return {
+        acls: [{
+          acl: [
+            { path: '/organization/11111111-bbbb-1ccc-8ddd-111111111111/site/aaaaaaaa-bbbb-1ccc-8ddd-eeeeeeeeeeee', actions: ['D'] },
+          ],
+        }],
+        aclEntities: { model: ['site', 'organization'] },
+      };
+    }
+
+    const deleted = [];
+    const entity = {
+      delete: (id) => ({
+        go: () => {
+          deleted.push(id);
+        },
+      }),
+      get: (id) => ({
+        go: () => ({ data: { organizationId: '11111111-bbbb-1ccc-8ddd-111111111111', ...id } }),
+      }),
+    };
+
+    const ml = { debug: () => { }, info: () => { } };
+    const es = { entities: { site: entity } };
+    const er = new EntityRegistry(es, { aclCtx: getAclCtx() }, ml);
+    const sc = new SiteCollection(es, er, schema, ml);
+
+    // Only 1 of these has permission, reject the whole request
+    await expect(sc.removeByIds(['aaaaaaaa-bbbb-1ccc-8ddd-eeeeeeeeeeee', 'bbbbbbbb-bbbb-1ccc-8ddd-eeeeeeeeeeee']))
+      .to.be.rejectedWith('Permission denied');
+    expect(deleted).to.be.empty;
   });
 });