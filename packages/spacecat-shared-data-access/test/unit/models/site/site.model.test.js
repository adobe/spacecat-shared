--- conflicted
+++ resolved
@@ -364,7 +364,6 @@
     });
   });
 
-<<<<<<< HEAD
   describe('test permissions', () => {
     function getAllowAllCtx() {
       return {
@@ -479,7 +478,9 @@
       // Test the instance
       await expect(instance.remove()).to.be.rejectedWith('Permission denied');
       expect(removed).to.have.length(0);
-=======
+    });
+  });
+
   describe('pageTypes attribute', () => {
     it('accepts a valid array of pageTypes', () => {
       const validPageTypes = [
@@ -510,7 +511,6 @@
       const missingPattern = [{ name: 'Foo' }];
       expect(() => instance.setpageTypes(missingName)).to.throw();
       expect(() => instance.setpageTypes(missingPattern)).to.throw();
->>>>>>> 742a58a1
     });
   });
 });