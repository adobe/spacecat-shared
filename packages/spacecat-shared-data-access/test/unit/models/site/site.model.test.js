/*
 * Copyright 2024 Adobe. All rights reserved.
 * This file is licensed to you under the Apache License, Version 2.0 (the "License");
 * you may not use this file except in compliance with the License. You may obtain a copy
 * of the License at http://www.apache.org/licenses/LICENSE-2.0
 *
 * Unless required by applicable law or agreed to in writing, software distributed under
 * the License is distributed on an "AS IS" BASIS, WITHOUT WARRANTIES OR REPRESENTATIONS
 * OF ANY KIND, either express or implied. See the License for the specific language
 * governing permissions and limitations under the License.
 */

/* eslint-env mocha */

import { expect, use as chaiUse } from 'chai';
import chaiAsPromised from 'chai-as-promised';
import { stub } from 'sinon';
import sinonChai from 'sinon-chai';
import nock from 'nock';

import Site, { computeExternalIds } from '../../../../src/models/site/site.model.js';
import siteFixtures from '../../../fixtures/sites.fixture.js';
import { createElectroMocks } from '../../util.js';

chaiUse(chaiAsPromised);
chaiUse(sinonChai);

const sampleSite = siteFixtures[0];

describe('SiteModel', () => {
  let instance;

  let mockElectroService;
  let mockRecord;

  beforeEach(() => {
    mockRecord = sampleSite;

    ({
      mockElectroService,
      model: instance,
    } = createElectroMocks(Site, mockRecord));

    mockElectroService.entities.patch = stub().returns({ set: stub() });
  });

  describe('computeExternalIds', () => {
    it('computes external IDs for document authoring type with valid RSO config', () => {
      const attrs = {
        authoringType: Site.AUTHORING_TYPES.DA,
        hlxConfig: {
          rso: {
            ref: 'main',
            owner: 'adobe',
            site: 'example-site',
          },
        },
      };

      const result = computeExternalIds(attrs, Site.AUTHORING_TYPES);

      expect(result).to.deep.equal({
        externalOwnerId: 'adobe',
        externalSiteId: 'example-site',
      });
    });

    it('computes external IDs for document authoring type with missing RSO config', () => {
      const attrs = {
        authoringType: Site.AUTHORING_TYPES.DA,
        hlxConfig: {},
      };

      const result = computeExternalIds(attrs, Site.AUTHORING_TYPES);

      expect(result).to.deep.equal({
        externalOwnerId: undefined,
        externalSiteId: undefined,
      });
    });

    it('computes external IDs for document authoring type with partial RSO config', () => {
      const attrs = {
        authoringType: Site.AUTHORING_TYPES.DA,
        hlxConfig: {
          rso: {
            ref: 'main',
            owner: 'adobe',
            // site is missing
          },
        },
      };

      const result = computeExternalIds(attrs, Site.AUTHORING_TYPES);

      expect(result).to.deep.equal({
        externalOwnerId: 'adobe',
        externalSiteId: undefined,
      });
    });

    it('computes external IDs for cloud service authoring type with valid delivery config', () => {
      const attrs = {
        authoringType: Site.AUTHORING_TYPES.CS,
        deliveryConfig: {
          programId: '12345',
          environmentId: '67890',
        },
      };

      const result = computeExternalIds(attrs, Site.AUTHORING_TYPES);

      expect(result).to.deep.equal({
        externalOwnerId: 'p12345',
        externalSiteId: 'e67890',
      });
    });

    it('computes external IDs for crosswalk authoring type with correct delivery config', () => {
      const attrs = {
        authoringType: Site.AUTHORING_TYPES.CS_CW,
        deliveryConfig: {
          programId: '12345',
          environmentId: '67890',
        },
      };

      const result = computeExternalIds(attrs, Site.AUTHORING_TYPES);

      expect(result).to.deep.equal({
        externalOwnerId: 'p12345',
        externalSiteId: 'e67890',
      });
    });

    it('computes external IDs for cloud service authoring type with missing delivery config', () => {
      const attrs = {
        authoringType: Site.AUTHORING_TYPES.CS,
      };

      const result = computeExternalIds(attrs, Site.AUTHORING_TYPES);

      expect(result).to.deep.equal({
        externalOwnerId: undefined,
        externalSiteId: undefined,
      });
    });

    it('computes external IDs for cloud service authoring type with partial delivery config', () => {
      const attrs = {
        authoringType: Site.AUTHORING_TYPES.CS,
        deliveryConfig: {
          programId: '12345',
          // environmentId is missing
        },
      };

      const result = computeExternalIds(attrs, Site.AUTHORING_TYPES);

      expect(result).to.deep.equal({
        externalOwnerId: 'p12345',
        externalSiteId: undefined,
      });
    });
  });

  describe('constructor', () => {
    it('initializes the Site instance correctly', () => {
      expect(instance).to.be.an('object');
      expect(instance.record).to.deep.equal(mockRecord);
    });
  });

  describe('siteId', () => {
    it('gets siteId', () => {
      expect(instance.getId()).to.equal('5d6d4439-6659-46c2-b646-92d110fa5a52');
    });
  });

  describe('organizationId', () => {
    it('gets organizationId', () => {
      expect(instance.getOrganizationId()).to.equal('4854e75e-894b-4a74-92bf-d674abad1423');
    });

    it('sets organizationId', () => {
      instance.setOrganizationId('1e9c6f94-f226-41f3-9005-4bb766765ac2');
      expect(instance.record.organizationId).to.equal('1e9c6f94-f226-41f3-9005-4bb766765ac2');
    });
  });

  describe('baseURL', () => {
    it('gets baseURL', () => {
      expect(instance.getBaseURL()).to.equal('https://example0.com');
    });

    it('sets baseURL', () => {
      instance.setBaseURL('https://www.example.org');
      expect(instance.getBaseURL()).to.equal('https://www.example.org');
    });
  });

  describe('config', () => {
    it('gets config', () => {
      const config = instance.getConfig();
      delete config.imports;
      expect(config).to.deep.equal(siteFixtures[0].config);
    });
  });

  describe('gitHubURL', () => {
    it('gets gitHubURL', () => {
      expect(instance.getGitHubURL()).to.equal('https://github.com/org-0/test-repo');
    });

    it('sets gitHubURL', () => {
      instance.setGitHubURL('new-github-url');
      expect(instance.getGitHubURL()).to.equal('new-github-url');
    });
  });

  describe('name', () => {
    it('gets name', () => {
      expect(instance.getName()).to.equal('test-site');
    });

    it('sets name', () => {
      instance.setName('new-site');
      expect(instance.getName()).to.equal('new-site');
    });
  });

  describe('deliveryType', () => {
    it('gets deliveryType', () => {
      expect(instance.getDeliveryType()).to.equal('aem_edge');
    });

    it('sets deliveryType', () => {
      instance.setDeliveryType('aem_cs');
      expect(instance.getDeliveryType()).to.equal('aem_cs');
    });
  });

  describe('authoringType', () => {
    it('gets authoringType', () => {
      expect(instance.getAuthoringType()).to.equal('cs/crosswalk');
    });

    it('sets authoringType', () => {
      instance.setAuthoringType('cs');
      expect(instance.getAuthoringType()).to.equal('cs');
    });
  });

  describe('hlxConfig', () => {
    it('gets hlxConfig', () => {
      expect(instance.getHlxConfig()).to.deep.equal(undefined);
    });

    it('sets hlxConfig', () => {
      const newHlxConfig = { bar: 'baz' };
      instance.setHlxConfig(newHlxConfig);
      expect(instance.getHlxConfig()).to.deep.equal(newHlxConfig);
    });
  });

  describe('isLive', () => {
    it('gets isLive', () => {
      expect(instance.getIsLive()).to.equal(true);
    });

    it('sets isLive', () => {
      instance.setIsLive(false);
      expect(instance.getIsLive()).to.equal(false);
    });
  });

  describe('isSandbox', () => {
    it('gets isSandbox with default value', () => {
      expect(instance.getIsSandbox()).to.equal(false);
    });

    it('sets isSandbox to true', () => {
      instance.setIsSandbox(true);
      expect(instance.getIsSandbox()).to.equal(true);
    });

    it('sets isSandbox to false', () => {
      instance.setIsSandbox(false);
      expect(instance.getIsSandbox()).to.equal(false);
    });
  });

  describe('isLiveToggledAt', () => {
    it('gets isLiveToggledAt', () => {
      expect(instance.getIsLiveToggledAt()).to.equal('2024-11-29T07:45:55.952Z');
    });

    it('sets isLiveToggledAt', () => {
      instance.setIsLiveToggledAt('2024-01-02T00:00:00.000Z');
      expect(instance.getIsLiveToggledAt()).to.equal('2024-01-02T00:00:00.000Z');
    });
  });

  describe('toggleLive', () => {
    it('toggles the site live status', async () => {
      expect(instance.getIsLive()).to.equal(false);

      instance.toggleLive();

      expect(instance.getIsLive()).to.equal(true);
    });
  });

  describe('resolveFinalURL', () => {
    afterEach(() => {
      nock.cleanAll();
    });

    it('resolves the final URL using the base URL', async () => {
      instance.setBaseURL('https://spacecat.com');
      const config = instance.getConfig();
      config.getFetchConfig = () => ({});

      nock(instance.getBaseURL())
        .get('/')
        .reply(301, undefined, { Location: 'https://redirected.com' });
      nock('https://redirected.com')
        .get('/')
        .reply(200);

      const finalURL = await instance.resolveFinalURL();

      expect(finalURL).to.equal('redirected.com');
    });

    it('resolves the final URL using the overrideBaseURL', async () => {
      const config = instance.getConfig();
      config.getFetchConfig = () => ({ overrideBaseURL: 'http://override.com' });

      const finalURL = await instance.resolveFinalURL();

      expect(finalURL).to.equal('override.com');
    });

    it('resolves the final URL using the User-Agent header', async () => {
      instance.setBaseURL('https://spacecat.com');
      const userAgent = 'Mozilla/5.0';
      const config = instance.getConfig();
      config.getFetchConfig = () => ({ headers: { 'User-Agent': userAgent } });

      nock(instance.getBaseURL(), {
        reqheaders: {
          'User-Agent': userAgent,
        },
      })
        .get('/')
        .reply(200);

      const finalURL = await instance.resolveFinalURL();

      expect(finalURL).to.equal(instance.getBaseURL().replace(/^https?:\/\//, ''));
    });
  });

  describe('pageTypes attribute', () => {
    it('accepts a valid array of pageTypes', () => {
      const validPageTypes = [
        { name: 'Home', pattern: '^/$' },
        { name: 'Blog', pattern: '^/blog/.*' },
      ];
      instance.setPageTypes(validPageTypes);
      expect(instance.record.pageTypes).to.deep.equal(validPageTypes);
    });

    it('throws if set to undefined', () => {
      expect(() => instance.setpageTypes(undefined)).to.throw();
    });

    it('throws if set to a non-array', () => {
      expect(() => instance.setpageTypes('not-an-array')).to.throw();
      expect(() => instance.setpageTypes(123)).to.throw();
      expect(() => instance.setpageTypes({})).to.throw();
    });

    it('accepts an empty array', () => {
      instance.setPageTypes([]);
      expect(instance.record.pageTypes).to.deep.equal([]);
    });

    it('throws if items are missing name or pattern', () => {
      const missingName = [{ pattern: '^/foo$' }];
      const missingPattern = [{ name: 'Foo' }];
      expect(() => instance.setpageTypes(missingName)).to.throw();
      expect(() => instance.setpageTypes(missingPattern)).to.throw();
    });
  });

<<<<<<< HEAD
  describe('code attribute', () => {
    it('gets code returns undefined', () => {
      expect(instance.getCode()).to.be.undefined;
    });

    it('sets code with valid data', () => {
      const codeData = {
        type: 'github',
        owner: 'adobe',
        repo: 'spacecat',
        ref: 'main',
        url: 'https://github.com/adobe/spacecat',
      };
      instance.setCode(codeData);
      expect(instance.getCode()).to.deep.equal(codeData);
    });

    it('sets code with partial data', () => {
      const codeData = {
        type: 'github',
        owner: 'adobe',
        repo: 'spacecat',
        ref: 'main',
        url: 'https://github.com/adobe/spacecat',
      };
      instance.setCode(codeData);
      expect(instance.getCode().type).to.equal('github');
      expect(instance.getCode().owner).to.equal('adobe');
    });

    it('updates existing code data', () => {
      const initialCode = {
        type: 'github',
        owner: 'adobe',
        repo: 'spacecat',
        ref: 'main',
        url: 'https://github.com/adobe/spacecat',
      };
      instance.setCode(initialCode);

      const updatedCode = {
        ...initialCode,
        ref: 'develop',
        url: 'https://github.com/adobe/spacecat/tree/develop',
      };
      instance.setCode(updatedCode);
      expect(instance.getCode()).to.deep.equal(updatedCode);
    });

    it('clears code when set to empty object', () => {
      const codeData = {
        type: 'github',
        owner: 'adobe',
        repo: 'spacecat',
        ref: 'main',
        url: 'https://github.com/adobe/spacecat',
      };
      instance.setCode(codeData);
      instance.setCode({});
      expect(instance.getCode()).to.deep.equal({});
    });

    it('handles code with special characters in owner/repo', () => {
      const codeData = {
        type: 'github',
        owner: 'adobe-inc',
        repo: 'spacecat-v2.0',
        ref: 'feature/new-feature',
        url: 'https://github.com/adobe-inc/spacecat-v2.0',
      };
      instance.setCode(codeData);
      expect(instance.getCode()).to.deep.equal(codeData);
    });

    it('handles code with different ref types', () => {
      const codeData = {
        type: 'github',
        owner: 'adobe',
        repo: 'spacecat',
        ref: 'v1.2.3', // tag
        url: 'https://github.com/adobe/spacecat/tree/v1.2.3',
      };
      instance.setCode(codeData);
      expect(instance.getCode().ref).to.equal('v1.2.3');
    });

    it('handles code with different URL formats', () => {
      const codeData = {
        type: 'bitbucket',
        owner: 'adobe',
        repo: 'spacecat',
        ref: 'main',
        url: 'https://bitbucket.org/adobe/spacecat',
      };
      instance.setCode(codeData);
      expect(instance.getCode()).to.deep.equal(codeData);
    });

    it('handles code with gitlab URL format', () => {
      const codeData = {
        type: 'gitlab',
        owner: 'adobe',
        repo: 'spacecat',
        ref: 'main',
        url: 'https://gitlab.com/adobe/spacecat',
      };
      instance.setCode(codeData);
      expect(instance.getCode()).to.deep.equal(codeData);
=======
  describe('localization fields', () => {
    describe('primaryLocale', () => {
      it('gets primaryLocale', () => {
        expect(instance.getIsPrimaryLocale()).to.equal(undefined);
      });

      it('sets primaryLocale', () => {
        instance.setIsPrimaryLocale(false);
        expect(instance.getIsPrimaryLocale()).to.equal(false);
      });
    });

    describe('language', () => {
      it('gets language', () => {
        expect(instance.getLanguage()).to.equal(undefined);
      });

      it('sets language (ISO 639-1)', () => {
        instance.setLanguage('en');
        expect(instance.getLanguage()).to.equal('en');
      });
    });

    describe('region', () => {
      it('gets region', () => {
        expect(instance.getRegion()).to.equal(undefined);
      });

      it('sets region', () => {
        instance.setRegion('US');
        expect(instance.getRegion()).to.equal('US');
      });
    });

    describe('projectId', () => {
      it('gets projectId', () => {
        expect(instance.getProjectId()).to.equal('f47ac10b-58cc-4372-a567-0e02b2c3d479');
      });

      it('sets projectId', () => {
        instance.setProjectId('1e9c6f94-f226-41f3-9005-4bb766765ac2');
        expect(instance.getProjectId()).to.equal('1e9c6f94-f226-41f3-9005-4bb766765ac2');
      });
>>>>>>> 9e1c021f
    });
  });
});<|MERGE_RESOLUTION|>--- conflicted
+++ resolved
@@ -395,7 +395,6 @@
     });
   });
 
-<<<<<<< HEAD
   describe('code attribute', () => {
     it('gets code returns undefined', () => {
       expect(instance.getCode()).to.be.undefined;
@@ -504,7 +503,9 @@
       };
       instance.setCode(codeData);
       expect(instance.getCode()).to.deep.equal(codeData);
-=======
+    });
+  });
+
   describe('localization fields', () => {
     describe('primaryLocale', () => {
       it('gets primaryLocale', () => {
@@ -548,7 +549,6 @@
         instance.setProjectId('1e9c6f94-f226-41f3-9005-4bb766765ac2');
         expect(instance.getProjectId()).to.equal('1e9c6f94-f226-41f3-9005-4bb766765ac2');
       });
->>>>>>> 9e1c021f
     });
   });
 });