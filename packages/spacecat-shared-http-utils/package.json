{
  "name": "@adobe/spacecat-shared-http-utils",
  "version": "1.15.1",
  "description": "Shared modules of the Spacecat Services - HTTP Utils",
  "type": "module",
  "engines": {
    "node": ">=22.0.0 <23.0.0",
    "npm": ">=10.9.0 <12.0.0"
  },
  "main": "src/index.js",
  "types": "src/index.d.ts",
  "scripts": {
    "test": "c8 mocha --spec=test/**/*.test.js",
    "lint": "eslint .",
    "lint:fix": "eslint --fix .",
    "clean": "rm -rf package-lock.json node_modules"
  },
  "mocha": {
    "reporter": "mocha-multi-reporters",
    "reporter-options": "configFile=.mocha-multi.json",
    "spec": "test/*.test.js"
  },
  "repository": {
    "type": "git",
    "url": "https://github.com/adobe/spacecat-shared.git"
  },
  "author": "",
  "license": "Apache-2.0",
  "bugs": {
    "url": "https://github.com/adobe/spacecat-shared/issues"
  },
  "homepage": "https://github.com/adobe/spacecat-shared#readme",
  "publishConfig": {
    "access": "public"
  },
  "dependencies": {
    "@adobe/fetch": "4.2.2",
    "@adobe/spacecat-shared-utils": "1.26.4",
<<<<<<< HEAD
    "@adobe/spacecat-shared-data-access": "file:../spacecat-shared-data-access",
    "jose": "6.0.11"
=======
    "@adobe/spacecat-shared-data-access": "2.0.2",
    "jose": "6.0.12"
>>>>>>> 742a58a1
  },
  "devDependencies": {
    "@adobe/helix-shared-wrap": "2.0.2",
    "chai": "5.2.1",
    "chai-as-promised": "8.0.1",
    "esmock": "2.7.0",
    "sinon": "20.0.0"
  }
}<|MERGE_RESOLUTION|>--- conflicted
+++ resolved
@@ -36,13 +36,8 @@
   "dependencies": {
     "@adobe/fetch": "4.2.2",
     "@adobe/spacecat-shared-utils": "1.26.4",
-<<<<<<< HEAD
     "@adobe/spacecat-shared-data-access": "file:../spacecat-shared-data-access",
-    "jose": "6.0.11"
-=======
-    "@adobe/spacecat-shared-data-access": "2.0.2",
     "jose": "6.0.12"
->>>>>>> 742a58a1
   },
   "devDependencies": {
     "@adobe/helix-shared-wrap": "2.0.2",
