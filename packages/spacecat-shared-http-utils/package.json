{
  "name": "@adobe/spacecat-shared-http-utils",
  "version": "1.14.0",
  "description": "Shared modules of the Spacecat Services - HTTP Utils",
  "type": "module",
  "engines": {
    "node": ">=22.0.0 <23.0.0",
    "npm": ">=10.9.0 <12.0.0"
  },
  "main": "src/index.js",
  "types": "src/index.d.ts",
  "scripts": {
    "test": "c8 mocha --spec=test/**/*.test.js",
    "lint": "eslint .",
    "clean": "rm -rf package-lock.json node_modules"
  },
  "mocha": {
    "reporter": "mocha-multi-reporters",
    "reporter-options": "configFile=.mocha-multi.json",
    "spec": "test/*.test.js"
  },
  "repository": {
    "type": "git",
    "url": "https://github.com/adobe/spacecat-shared.git"
  },
  "author": "",
  "license": "Apache-2.0",
  "bugs": {
    "url": "https://github.com/adobe/spacecat-shared/issues"
  },
  "homepage": "https://github.com/adobe/spacecat-shared#readme",
  "publishConfig": {
    "access": "public"
  },
  "dependencies": {
    "@adobe/fetch": "4.2.2",
    "@adobe/spacecat-shared-utils": "1.26.4",
<<<<<<< HEAD
    "@adobe/spacecat-shared-data-access": "file:../spacecat-shared-data-access",
    "jose": "6.0.8"
=======
    "@adobe/spacecat-shared-data-access": "2.0.2",
    "jose": "6.0.11"
>>>>>>> 467b55c7
  },
  "devDependencies": {
    "@adobe/helix-shared-wrap": "2.0.2",
    "chai": "5.2.0",
    "chai-as-promised": "8.0.1",
<<<<<<< HEAD
    "esmock": "2.7.0",
    "sinon": "19.0.2"
=======
    "sinon": "20.0.0"
>>>>>>> 467b55c7
  }
}<|MERGE_RESOLUTION|>--- conflicted
+++ resolved
@@ -35,23 +35,14 @@
   "dependencies": {
     "@adobe/fetch": "4.2.2",
     "@adobe/spacecat-shared-utils": "1.26.4",
-<<<<<<< HEAD
     "@adobe/spacecat-shared-data-access": "file:../spacecat-shared-data-access",
-    "jose": "6.0.8"
-=======
-    "@adobe/spacecat-shared-data-access": "2.0.2",
     "jose": "6.0.11"
->>>>>>> 467b55c7
   },
   "devDependencies": {
     "@adobe/helix-shared-wrap": "2.0.2",
     "chai": "5.2.0",
     "chai-as-promised": "8.0.1",
-<<<<<<< HEAD
     "esmock": "2.7.0",
-    "sinon": "19.0.2"
-=======
     "sinon": "20.0.0"
->>>>>>> 467b55c7
   }
 }