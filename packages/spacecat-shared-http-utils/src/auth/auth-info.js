--- conflicted
+++ resolved
@@ -82,11 +82,9 @@
     return this;
   }
 
-<<<<<<< HEAD
   getRBAC() { return this.rbac; }
-=======
+
   getType() { return this.type; }
->>>>>>> 467b55c7
 
   getScopes() { return this.scopes; }
 
