--- conflicted
+++ resolved
@@ -317,12 +317,8 @@
 
       const config = loadConfig(context);
       const payload = await this.#validateToken(token, config);
-<<<<<<< HEAD
-=======
-      const imsProfile = await context.imsClient.getImsUserProfile(token);
       const organizations = await context.imsClient.getImsUserOrganizations(token);
       const isAdmin = isUserASOAdmin(organizations);
->>>>>>> 61e059e1
       const scopes = [];
       if (imsProfile.email?.toLowerCase().endsWith('@adobe.com') && isAdmin) {
         scopes.push({ name: 'admin' });
