/*
 * Copyright 2024 Adobe. All rights reserved.
 * This file is licensed to you under the Apache License, Version 2.0 (the "License");
 * you may not use this file except in compliance with the License. You may obtain a copy
 * of the License at http://www.apache.org/licenses/LICENSE-2.0
 *
 * Unless required by applicable law or agreed to in writing, software distributed under
 * the License is distributed on an "AS IS" BASIS, WITHOUT WARRANTIES OR REPRESENTATIONS
 * OF ANY KIND, either express or implied. See the License for the specific language
 * governing permissions and limitations under the License.
 */

import { hasText, isNonEmptyArray } from '@adobe/spacecat-shared-utils';
import {
  createLocalJWKSet,
  createRemoteJWKSet,
  decodeJwt,
  jwtVerify,
} from 'jose';
import { getBearerToken } from './utils/bearer.js';
import AbstractHandler from './abstract.js';
import AuthInfo from '../auth-info.js';

const IGNORED_PROFILE_PROPS = [
  'id',
  'type',
  'as_id',
  'ctp',
  'pac',
  'rtid',
  'moi',
  'rtea',
  'user_id',
  'fg',
  'aa_id',
];

const SERVICE_CODE = 'dx_aem_perf';
const loadConfig = (context) => {
  try {
    const config = JSON.parse(context.env.AUTH_HANDLER_IMS);
    context.log.info(`Loaded config name: ${config.name}`);
    return config;
  } catch (e) {
    context.log.error(`Failed to load config from context: ${e.message}`);
    throw Error('Failed to load config from context');
  }
};

const transformProfile = (payload) => {
  const profile = { ...payload };

  profile.email = payload.user_id;
  IGNORED_PROFILE_PROPS.forEach((prop) => delete profile[prop]);

  return profile;
};

function getTenants(organizations) {
  if (!isNonEmptyArray(organizations)) {
    return [];
  }

  return organizations.map((org) => ({
    id: org.orgRef.ident,
    name: org.orgName,
    subServices: [`${SERVICE_CODE}_auto_suggest`, `${SERVICE_CODE}_auto_fix`],
  }));
}

/**
 * @deprecated Use JwtHandler instead in the context of IMS login with subsequent JWT exchange.
 */
export default class AdobeImsHandler extends AbstractHandler {
  constructor(log) {
    super('ims', log);
    this.jwksCache = null;
  }

  async #getJwksUri(config) {
    if (!this.jwksCache) {
      /* c8 ignore next 3 */
      this.jwksCache = config.discovery.jwks
        ? createLocalJWKSet(config.discovery.jwks)
        : createRemoteJWKSet(new URL(config.discovery.jwks_uri));
    }

    return this.jwksCache;
  }

  async #validateToken(token, config) {
    const claims = await decodeJwt(token);
    if (config.name !== claims.as) {
      throw new Error(`Token not issued by expected idp: ${config.name} != ${claims.as}`);
    }

    const jwks = await this.#getJwksUri(config);
    const { payload } = await jwtVerify(token, jwks);

    const now = Date.now();
    const expiresIn = Number.parseInt(payload.expires_in, 10);
    const createdAt = Number.parseInt(payload.created_at, 10);

    if (Number.isNaN(expiresIn) || Number.isNaN(createdAt)) {
      throw new Error('expires_in and created_at claims must be numbers');
    }

    if (createdAt >= now) {
      throw new Error('created_at should be in the past');
    }

    const ttl = Math.floor((createdAt + expiresIn - now) / 1000);
    if (ttl <= 0) {
      throw new Error('token expired');
    }

    payload.ttl = ttl;

    return payload;
  }

  async checkAuth(request, context) {
    const token = getBearerToken(context);
    if (!hasText(token)) {
      this.log('No bearer token provided', 'debug');
      return null;
    }

    if (!context.imsClient) {
      this.log('No IMS client available in context', 'error');
      return null;
    }

    try {
      const config = loadConfig(context);
      const payload = await this.#validateToken(token, config);
      const imsProfile = await context.imsClient.getImsUserProfile(token);
      const isAdmin = await context.imsClient.isUserASOAdmin(token);
      const scopes = [];
<<<<<<< HEAD
      if (imsProfile.email?.endsWith('@adobe.com') && isAdmin) {
=======
      if (imsProfile.email?.toLowerCase().endsWith('@adobe.com')) {
>>>>>>> 0409efec
        scopes.push({ name: 'admin' });
      } else {
        // for non-adobe users, we need to get the organizations and create the tenants
        const organizations = await context.imsClient.getImsUserOrganizations(token);
        payload.tenants = getTenants(organizations) || [];
        scopes.push(...payload.tenants.map(
          (tenant) => ({ name: 'user', domains: [tenant.id], subScopes: tenant.subServices }),
        ));
      }
      const profile = transformProfile(payload);

      return new AuthInfo()
        .withType(this.name)
        .withAuthenticated(true)
        .withProfile(profile)
        .withScopes(scopes);
    } catch (e) {
      this.log(`Failed to validate token: ${e.message}`, 'error');
    }

    return null;
  }
}<|MERGE_RESOLUTION|>--- conflicted
+++ resolved
@@ -137,11 +137,7 @@
       const imsProfile = await context.imsClient.getImsUserProfile(token);
       const isAdmin = await context.imsClient.isUserASOAdmin(token);
       const scopes = [];
-<<<<<<< HEAD
-      if (imsProfile.email?.endsWith('@adobe.com') && isAdmin) {
-=======
-      if (imsProfile.email?.toLowerCase().endsWith('@adobe.com')) {
->>>>>>> 0409efec
+      if (imsProfile.email?.toLowerCase().endsWith('@adobe.com') && isAdmin) {
         scopes.push({ name: 'admin' });
       } else {
         // for non-adobe users, we need to get the organizations and create the tenants
