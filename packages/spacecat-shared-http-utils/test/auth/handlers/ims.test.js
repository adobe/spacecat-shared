/*
 * Copyright 2024 Adobe. All rights reserved.
 * This file is licensed to you under the Apache License, Version 2.0 (the "License");
 * you may not use this file except in compliance with the License. You may obtain a copy
 * of the License at http://www.apache.org/licenses/LICENSE-2.0
 *
 * Unless required by applicable law or agreed to in writing, software distributed under
 * the License is distributed on an "AS IS" BASIS, WITHOUT WARRANTIES OR REPRESENTATIONS
 * OF ANY KIND, either express or implied. See the License for the specific language
 * governing permissions and limitations under the License.
 */

/* eslint-env mocha */

import { expect, use } from 'chai';
import esmock from 'esmock';
import sinon from 'sinon';
import chaiAsPromised from 'chai-as-promised';
import fs from 'fs';
import { importPKCS8, SignJWT } from 'jose';

import publicJwk from '../../fixtures/auth/ims/public-jwks.js';
import AbstractHandler from '../../../src/auth/handlers/abstract.js';
import AuthInfo from '../../../src/auth/auth-info.js';

// Mock out the getAcls call done by the handler to always return an empty object
const AdobeImsHandler = await esmock('../../../src/auth/handlers/ims.js', {
  '../../../src/auth/rbac/acls.js': () => ({}),
});
use(chaiAsPromised);

const privateKey = fs.readFileSync('test/fixtures/auth/ims/private_key.pem', 'utf8');

const createToken = async (payload, exp = 3600) => {
  const key = await importPKCS8(privateKey, 'RS256');
  return new SignJWT(payload)
    .setProtectedHeader({ alg: 'RS256', kid: publicJwk.keys[0].kid })
    .setIssuedAt()
    .setExpirationTime(`${exp} sec`)
    .sign(key);
};
const imsIdpConfigDev = {
  name: 'ims-na1-stg1',
  discoveryUrl: 'https://ims-na1-stg1.adobelogin.com/ims/.well-known/openid-configuration',
  discovery: {
    issuer: 'https://ims-na1-stg1.adobelogin.com',
    authorization_endpoint: 'https://ims-na1-stg1.adobelogin.com/ims/authorize/v2',
    token_endpoint: 'https://ims-na1-stg1.adobelogin.com/ims/token/v3',
    userinfo_endpoint: 'https://ims-na1-stg1.adobelogin.com/ims/userinfo/v2',
    revocation_endpoint: 'https://ims-na1-stg1.adobelogin.com/ims/revoke',
    jwks_uri: 'https://ims-na1-stg1.adobelogin.com/ims/keys',
  },
};

describe('AdobeImsHandler', () => {
  let logStub;
  let handler;

  beforeEach(() => {
    logStub = {
      debug: sinon.stub(),
      info: sinon.stub(),
      error: sinon.stub(),
    };
    handler = new AdobeImsHandler(logStub);
  });

  afterEach(() => {
    sinon.restore();
  });

  it('is an instance of AbstractHandler', () => {
    expect(handler).to.be.instanceof(AbstractHandler);
  });

  it('sets the name and log properties correctly', () => {
    expect(handler.name).to.equal('ims');
    expect(handler.logger).to.equal(logStub);
  });

  it('logs messages correctly', () => {
    handler.log('test message', 'info');

    expect(logStub.info.calledWith('[ims] test message')).to.be.true;
  });

  it('returns null when there is no authorization header', async () => {
    const context = {};
    const result = await handler.checkAuth({}, context);

    expect(result).to.be.null;
  });

  it('returns null when "Bearer " is missing from the authorization header', async () => {
    const context = { pathInfo: { headers: { authorization: 'some-token' } } };
    const result = await handler.checkAuth({}, context);

    expect(result).to.be.null;
  });

  it('returns null when the token is empty', async () => {
    const context = { pathInfo: { headers: { authorization: 'Bearer ' } } };
    const result = await handler.checkAuth({}, context);

    expect(result).to.be.null;
    expect(logStub.debug.calledWith('[ims] No bearer token provided')).to.be.true;
  });

  it('returns null when there is no ims config', async () => {
    const token = await createToken({ as: 'ims-na1' });
    const context = {
      log: logStub,
      func: { version: 'ci1234' },
      pathInfo: { headers: { authorization: `Bearer ${token}` } },
    };
    const result = await handler.checkAuth({}, context);

    expect(result).to.be.null;
  });

  it('returns null when the token was issued by a different idp', async () => {
    const token = await createToken({ as: 'ims-na1' });
    const context = {
      log: logStub,
      imsClient: { getImsUserProfile: () => ({}) },
      func: { version: 'ci1234' },
      pathInfo: { headers: { authorization: `Bearer ${token}` } },
      env: { AUTH_HANDLER_IMS: JSON.stringify(imsIdpConfigDev) },
    };
    const result = await handler.checkAuth({}, context);

    expect(result).to.be.null;
    expect(logStub.error.calledWith('[ims] Failed to validate token: Token not issued by expected idp: ims-na1-stg1 != ims-na1')).to.be.true;
  });

  describe('token validation', () => {
    let context;
    beforeEach(() => {
      imsIdpConfigDev.discovery.jwks = publicJwk;
<<<<<<< HEAD
      context = {
        func: { version: 'ci' },
        imsClient: { getImsUserProfile: () => ({}) },
        log: logStub,
      };
=======
      context = { func: { version: 'ci' }, log: logStub, env: { AUTH_HANDLER_IMS: JSON.stringify(imsIdpConfigDev) } };
>>>>>>> 467b55c7
    });

    afterEach(() => {
      delete imsIdpConfigDev.discovery.jwks;
    });

    it('returns null when created_at is not a number', async () => {
      const token = await createToken({ as: 'ims-na1-stg1', created_at: 'not-a-number', expires_in: 3600 });
      context.pathInfo = { headers: { authorization: `Bearer ${token}` } };

      const result = await handler.checkAuth({}, context);

      expect(result).to.be.null;
      expect(logStub.error.calledWith('[ims] Failed to validate token: expires_in and created_at claims must be numbers')).to.be.true;
    });

    it('returns null when expires_in is not a number', async () => {
      const token = await createToken({ as: 'ims-na1-stg1', created_at: Date.now(), expires_in: 'not-a-number' });
      context.pathInfo = { headers: { authorization: `Bearer ${token}` } };

      const result = await handler.checkAuth({}, context);

      expect(result).to.be.null;
      expect(logStub.error.calledWith('[ims] Failed to validate token: expires_in and created_at claims must be numbers')).to.be.true;
    });

    it('returns null when created_at is in the future', async () => {
      const token = await createToken({ as: 'ims-na1-stg1', created_at: Date.now() + 1000, expires_in: 3600 });
      context.pathInfo = { headers: { authorization: `Bearer ${token}` } };

      const result = await handler.checkAuth({}, context);

      expect(result).to.be.null;
      expect(logStub.error.calledWith('[ims] Failed to validate token: created_at should be in the past')).to.be.true;
    });

    it('returns null when the token is expired', async () => {
      const token = await createToken({ as: 'ims-na1-stg1', created_at: Date.now(), expires_in: 0 });
      context.pathInfo = { headers: { authorization: `Bearer ${token}` } };

      const result = await handler.checkAuth({}, context);

      expect(result).to.be.null;
      expect(logStub.error.calledWith('[ims] Failed to validate token: token expired')).to.be.true;
    });

    it('successfully validates a token and returns the profile', async () => {
      const now = Date.now();
      const token = await createToken({
        user_id: 'test-user', as: 'ims-na1-stg1', created_at: now, expires_in: 3600,
      });
      context.pathInfo = { headers: { authorization: `Bearer ${token}` } };

      const result = await handler.checkAuth({}, context);

      expect(result).to.be.instanceof(AuthInfo);
      expect(result.authenticated).to.be.true;
      expect(result.profile).to.be.an('object');
      expect(result.profile).to.have.property('as', 'ims-na1-stg1');
      expect(result.profile).to.have.property('email', 'test-user');
      expect(result.profile).to.not.have.property('user_id');
      expect(result.profile).to.have.property('created_at', now);
      expect(result.profile).to.have.property('ttl', 3);
    });
  });
});<|MERGE_RESOLUTION|>--- conflicted
+++ resolved
@@ -110,6 +110,7 @@
     const token = await createToken({ as: 'ims-na1' });
     const context = {
       log: logStub,
+      imsClient: { getImsUserProfile: () => ({}) },
       func: { version: 'ci1234' },
       pathInfo: { headers: { authorization: `Bearer ${token}` } },
     };
@@ -122,7 +123,6 @@
     const token = await createToken({ as: 'ims-na1' });
     const context = {
       log: logStub,
-      imsClient: { getImsUserProfile: () => ({}) },
       func: { version: 'ci1234' },
       pathInfo: { headers: { authorization: `Bearer ${token}` } },
       env: { AUTH_HANDLER_IMS: JSON.stringify(imsIdpConfigDev) },
@@ -137,15 +137,7 @@
     let context;
     beforeEach(() => {
       imsIdpConfigDev.discovery.jwks = publicJwk;
-<<<<<<< HEAD
-      context = {
-        func: { version: 'ci' },
-        imsClient: { getImsUserProfile: () => ({}) },
-        log: logStub,
-      };
-=======
       context = { func: { version: 'ci' }, log: logStub, env: { AUTH_HANDLER_IMS: JSON.stringify(imsIdpConfigDev) } };
->>>>>>> 467b55c7
     });
 
     afterEach(() => {
