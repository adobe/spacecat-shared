--- conflicted
+++ resolved
@@ -263,12 +263,7 @@
     }
 
     // Helper to pull the unique organization ID values from an array of role entries
-<<<<<<< HEAD
-    function getOrganizationList(roles) {
-      if (!roles) return [];
-=======
     function getOrganizationList(roles = []) {
->>>>>>> 56ab4b4b
       return [...new Set(roles.map((roleEntry) => roleEntry.organization))];
     }
 
