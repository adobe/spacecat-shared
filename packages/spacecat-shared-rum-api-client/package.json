{
  "name": "@adobe/spacecat-shared-rum-api-client",
  "version": "2.11.0",
  "description": "Shared modules of the Spacecat Services - Rum API client",
  "type": "module",
  "engines": {
    "node": ">=20.0.0 <23.0.0",
    "npm": ">=10.0.0 <11.0.0"
  },
  "main": "src/index.js",
  "types": "src/index.d.ts",
  "scripts": {
    "test": "c8 mocha 'test/**/*.test.js'",
    "lint": "eslint .",
    "clean": "rm -rf package-lock.json node_modules",
    "run": "node src/test.js"
  },
  "mocha": {
    "require": "test/setup-env.js",
    "reporter": "mocha-multi-reporters",
    "reporter-options": "configFile=.mocha-multi.json",
    "spec": "test/*.test.js"
  },
  "repository": {
    "type": "git",
    "url": "https://github.com/adobe/spacecat-shared.git"
  },
  "author": "",
  "license": "Apache-2.0",
  "bugs": {
    "url": "https://github.com/adobe/spacecat-shared/issues"
  },
  "homepage": "https://github.com/adobe/spacecat-shared#readme",
  "publishConfig": {
    "access": "public"
  },
  "dependencies": {
    "@adobe/fetch": "4.1.9",
    "@adobe/helix-shared-wrap": "2.0.2",
<<<<<<< HEAD
    "@adobe/helix-universal": "5.0.5",
    "@adobe/spacecat-shared-utils": "1.4.0",
    "@adobe/rum-distiller": "1.4.0",
=======
    "@adobe/helix-universal": "5.0.6",
    "@adobe/spacecat-shared-utils": "1.22.4",
>>>>>>> 49b2fb14
    "aws4": "1.13.2",
    "urijs": "^1.19.11"
  },
  "devDependencies": {
    "chai": "5.1.2",
    "chai-as-promised": "8.0.0",
    "nock": "13.5.6",
    "sinon": "19.0.2",
    "sinon-chai": "4.0.0",
    "typescript": "5.6.3"
  }
}<|MERGE_RESOLUTION|>--- conflicted
+++ resolved
@@ -37,14 +37,9 @@
   "dependencies": {
     "@adobe/fetch": "4.1.9",
     "@adobe/helix-shared-wrap": "2.0.2",
-<<<<<<< HEAD
-    "@adobe/helix-universal": "5.0.5",
-    "@adobe/spacecat-shared-utils": "1.4.0",
-    "@adobe/rum-distiller": "1.4.0",
-=======
     "@adobe/helix-universal": "5.0.6",
     "@adobe/spacecat-shared-utils": "1.22.4",
->>>>>>> 49b2fb14
+    "@adobe/rum-distiller": "1.4.0",
     "aws4": "1.13.2",
     "urijs": "^1.19.11"
   },
