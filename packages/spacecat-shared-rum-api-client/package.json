--- conflicted
+++ resolved
@@ -1,10 +1,6 @@
 {
   "name": "@adobe/spacecat-shared-rum-api-client",
-<<<<<<< HEAD
-  "version": "1.2.1",
-=======
   "version": "1.3.2",
->>>>>>> 6a36bc9a
   "description": "Shared modules of the Spacecat Services - Rum API client",
   "type": "module",
   "main": "src/index.js",
