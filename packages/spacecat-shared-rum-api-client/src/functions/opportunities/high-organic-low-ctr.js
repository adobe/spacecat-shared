--- conflicted
+++ resolved
@@ -9,14 +9,9 @@
  * OF ANY KIND, either express or implied. See the License for the specific language
  * governing permissions and limitations under the License.
  */
-<<<<<<< HEAD
-import { DataChunks, facets } from '@adobe/rum-distiller';
-import { loadBundles, trafficSeriesFn } from '../../utils.js';
-=======
 
 import trafficAcquisition from '../traffic-acquisition.js';
 import { getCTRByUrlAndVendor, getSiteAvgCTR } from '../../common/aggregateFns.js';
->>>>>>> 49b2fb14
 
 const DAILY_EARNED_THRESHOLD = 5000;
 const CTR_THRESHOLD_RATIO = 0.95;
@@ -97,41 +92,19 @@
   }));
   return opportunity;
 }
+
+function hasHighOrganicTraffic(interval, traffic) {
+  const { earned, owned } = traffic;
+  return earned + owned > DAILY_EARNED_THRESHOLD * interval;
+}
+
+function hasLowerCTR(ctr, siteAvgCTR) {
+  return ctr < CTR_THRESHOLD_RATIO * siteAvgCTR;
+}
+
 function handler(bundles, opts = {}) {
   const { interval = 7 } = opts;
 
-  const dataChunks = new DataChunks();
-
-  loadBundles(bundles, dataChunks);
-
-  dataChunks.addFacet('urls', facets.url);
-
-  dataChunks.addSeries('views', (bundle) => bundle.weight);
-  dataChunks.addSeries('clicks', (bundle) => (bundle.events.some((e) => e.checkpoint === 'click') ? bundle.weight : 0));
-
-  const memo = {};
-  dataChunks.addSeries('earned', trafficSeriesFn(memo, 'earned'));
-  dataChunks.addSeries('owned', trafficSeriesFn(memo, 'owned'));
-  dataChunks.addSeries('paid', trafficSeriesFn(memo, 'paid'));
-
-<<<<<<< HEAD
-  const siteAvgCTR = dataChunks.totals.clicks.sum / dataChunks.totals.views.sum;
-
-  return dataChunks.facets.urls
-    .filter((url) => url.metrics.views.sum > interval * DAILY_PAGEVIEW_THRESHOLD)
-    .filter((url) => (
-      (url.metrics.earned.sum + url.metrics.owned.sum) > DAILY_EARNED_THRESHOLD * interval))
-    .filter((url) => (
-      (url.metrics.clicks.sum / url.metrics.views.sum) < CTR_THRESHOLD_RATIO * siteAvgCTR))
-    .map((url) => ({
-      url: url.value,
-      total: url.metrics.views.sum,
-      earned: url.metrics.earned.sum,
-      owned: url.metrics.owned.sum,
-      paid: url.metrics.paid.sum,
-      ctr: url.metrics.clicks.sum / url.metrics.views.sum,
-      siteAvgCTR,
-=======
   const trafficByUrl = trafficAcquisition.handler(bundles);
   const ctrByUrlAndVendor = getCTRByUrlAndVendor(bundles);
   const siteAvgCTR = getSiteAvgCTR(bundles);
@@ -144,7 +117,6 @@
       ctr: ctrByUrlAndVendor[traffic.url].value,
       siteAvgCTR,
       ctrByUrlAndVendor: ctrByUrlAndVendor[traffic.url].vendors,
->>>>>>> 49b2fb14
     }))
     .map(convertToOpportunity);
 }
