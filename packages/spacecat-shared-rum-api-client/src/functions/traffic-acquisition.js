/*
 * Copyright 2024 Adobe. All rights reserved.
 * This file is licensed to you under the Apache License, Version 2.0 (the "License");
 * you may not use this file except in compliance with the License. You may obtain a copy
 * of the License at http://www.apache.org/licenses/LICENSE-2.0
 *
 * Unless required by applicable law or agreed to in writing, software distributed under
 * the License is distributed on an "AS IS" BASIS, WITHOUT WARRANTIES OR REPRESENTATIONS
 * OF ANY KIND, either express or implied. See the License for the specific language
 * governing permissions and limitations under the License.
 */

import { classifyTrafficSource, extractTrafficHints } from '../common/traffic.js';

const MAIN_TYPES = ['total', 'paid', 'earned', 'owned'];

<<<<<<< HEAD
function collectByUrlAndTrafficSource(acc, { url, weight, trafficSource }) {
=======
function collectByUrlAndTrafficSource(acc, {
  url, weight, trafficSource,
}) {
>>>>>>> 49b2fb14
  acc[url] = acc[url] || {
    total: 0, owned: 0, earned: 0, paid: 0,
  };
  acc[url][trafficSource] = (acc[url][trafficSource] || 0) + weight;
  acc[url].total += weight;
  const trafficType = trafficSource.split(':')[0];
  acc[url][trafficType] += weight;
  return acc;
}

function transformFormat(trafficSources) {
  return Object.entries(trafficSources).map(([url, value]) => ({
    url,
    total: value.total,
    earned: value.earned,
    owned: value.owned,
    paid: value.paid,
    sources: Object.entries(value)
      .filter(([source]) => !MAIN_TYPES.includes(source))
      .map(([source, views]) => ({ type: source, views })),
  }));
}

function handler(bundles) {
  const trafficSources = bundles
<<<<<<< HEAD
    .map((bundle) => {
      const { type, category } = classifyTrafficSource(bundle);
      return {
        url: bundle.url,
        weight: bundle.weight,
        trafficSource: `${type}:${category}`,
=======
    .map(extractTrafficHints)
    .map((row) => {
      const {
        type,
        category,
        vendor,
      } = classifyTrafficSource(row.url, row.referrer, row.utmSource, row.utmMedium, row.tracking);
      return {
        url: row.url,
        weight: row.weight,
        trafficSource: vendor ? `${type}:${category}:${vendor}` : `${type}:${category}`,
>>>>>>> 49b2fb14
      };
    })
    .reduce(collectByUrlAndTrafficSource, {});

  return transformFormat(trafficSources)
    .sort((a, b) => b.total - a.total); // sort desc by total views
}

export default {
  handler,
  checkpoints: ['email', 'enter', 'paid', 'utm', 'experiment'],
};<|MERGE_RESOLUTION|>--- conflicted
+++ resolved
@@ -10,17 +10,13 @@
  * governing permissions and limitations under the License.
  */
 
-import { classifyTrafficSource, extractTrafficHints } from '../common/traffic.js';
+import { classifyTraffic } from '../common/traffic.js';
 
 const MAIN_TYPES = ['total', 'paid', 'earned', 'owned'];
 
-<<<<<<< HEAD
-function collectByUrlAndTrafficSource(acc, { url, weight, trafficSource }) {
-=======
 function collectByUrlAndTrafficSource(acc, {
   url, weight, trafficSource,
 }) {
->>>>>>> 49b2fb14
   acc[url] = acc[url] || {
     total: 0, owned: 0, earned: 0, paid: 0,
   };
@@ -44,30 +40,21 @@
   }));
 }
 
+function formatTraffic(row) {
+  const {
+    url, weight, type, category, vendor,
+  } = row;
+  return {
+    url,
+    weight,
+    trafficSource: vendor ? `${type}:${category}:${vendor}` : `${type}:${category}`,
+  };
+}
+
 function handler(bundles) {
   const trafficSources = bundles
-<<<<<<< HEAD
-    .map((bundle) => {
-      const { type, category } = classifyTrafficSource(bundle);
-      return {
-        url: bundle.url,
-        weight: bundle.weight,
-        trafficSource: `${type}:${category}`,
-=======
-    .map(extractTrafficHints)
-    .map((row) => {
-      const {
-        type,
-        category,
-        vendor,
-      } = classifyTrafficSource(row.url, row.referrer, row.utmSource, row.utmMedium, row.tracking);
-      return {
-        url: row.url,
-        weight: row.weight,
-        trafficSource: vendor ? `${type}:${category}:${vendor}` : `${type}:${category}`,
->>>>>>> 49b2fb14
-      };
-    })
+    .map(classifyTraffic)
+    .map(formatTraffic)
     .reduce(collectByUrlAndTrafficSource, {});
 
   return transformFormat(trafficSources)
