--- conflicted
+++ resolved
@@ -40,12 +40,9 @@
   totalMetrics,
   'high-inorganic-high-bounce-rate': highInorganicHighBounceRate,
   'high-organic-low-ctr': highOrganicLowCtr,
-<<<<<<< HEAD
   'all-traffic': allTraffic,
-=======
   pageviews,
   trafficMetrics,
->>>>>>> 0409efec
 };
 
 function sanitize(opts) {
