--- conflicted
+++ resolved
@@ -121,10 +121,19 @@
     );
   }
 
-<<<<<<< HEAD
   createRUMURL(params = {}) {
     return createUrl(
-=======
+      APIS.RUM_DASHBOARD,
+      {
+        domainkey: this.domainkey, ...RUM_DEFAULT_PARAMS, ...params,
+      },
+    );
+  }
+
+  async getRUMDashboard(params = {}) {
+    return sendRequest(this.createRUMURL(params));
+  }
+
   createExperimentationURL(params = {}) {
     return createUrl(
       APIS.RUM_EXPERIMENTS,
@@ -136,20 +145,6 @@
 
   async getExperimentationData(params = {}) {
     return sendRequest(this.createExperimentationURL(params));
-  }
-
-  async getRUMDashboard(params = {}) {
-    return sendRequest(createUrl(
->>>>>>> 06f4f904
-      APIS.RUM_DASHBOARD,
-      {
-        domainkey: this.domainkey, ...RUM_DEFAULT_PARAMS, ...params,
-      },
-    );
-  }
-
-  async getRUMDashboard(params = {}) {
-    return sendRequest(this.createRUMURL(params));
   }
 
   async get404Sources(params = {}) {
