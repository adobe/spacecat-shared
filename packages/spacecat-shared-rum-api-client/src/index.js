/*
 * Copyright 2024 Adobe. All rights reserved.
 * This file is licensed to you under the Apache License, Version 2.0 (the "License");
 * you may not use this file except in compliance with the License. You may obtain a copy
 * of the License at http://www.apache.org/licenses/LICENSE-2.0
 *
 * Unless required by applicable law or agreed to in writing, software distributed under
 * the License is distributed on an "AS IS" BASIS, WITHOUT WARRANTIES OR REPRESENTATIONS
 * OF ANY KIND, either express or implied. See the License for the specific language
 * governing permissions and limitations under the License.
 */
import { fetchBundles } from './common/rum-bundler-client.js';
import notfound from './functions/404.js';
import cwv from './functions/cwv.js';
import experiment from './functions/experiment.js';
<<<<<<< HEAD
import trafficAcquisition from './functions/traffic-acquisition.js';
=======
import variant from './functions/variant.js';
>>>>>>> 3aad5242

const HANDLERS = {
  404: notfound,
  cwv,
  experiment,
<<<<<<< HEAD
  'traffic-acquisition': trafficAcquisition,
=======
  variant,
>>>>>>> 3aad5242
};

export default class RUMAPIClient {
  static createFrom(context) {
    if (context.rumApiClient) return context.rumApiClient;

    const client = new RUMAPIClient();
    context.rumApiClient = client;
    return client;
  }

  // eslint-disable-next-line class-methods-use-this
  async query(query, opts) {
    const { handler, checkpoints } = HANDLERS[query] || {};
    if (!handler) throw new Error(`Unknown query ${query}`);

    try {
      const bundles = await fetchBundles({
        ...opts,
        checkpoints,
      });

      return handler(bundles);
    } catch (e) {
      throw new Error(`Query '${query}' failed. Opts: ${JSON.stringify(opts)}. Reason: ${e.message}`);
    }
  }
}<|MERGE_RESOLUTION|>--- conflicted
+++ resolved
@@ -13,21 +13,15 @@
 import notfound from './functions/404.js';
 import cwv from './functions/cwv.js';
 import experiment from './functions/experiment.js';
-<<<<<<< HEAD
 import trafficAcquisition from './functions/traffic-acquisition.js';
-=======
 import variant from './functions/variant.js';
->>>>>>> 3aad5242
 
 const HANDLERS = {
   404: notfound,
   cwv,
   experiment,
-<<<<<<< HEAD
   'traffic-acquisition': trafficAcquisition,
-=======
   variant,
->>>>>>> 3aad5242
 };
 
 export default class RUMAPIClient {
