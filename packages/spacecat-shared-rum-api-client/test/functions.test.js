--- conflicted
+++ resolved
@@ -15,21 +15,15 @@
 import cwv from '../src/functions/cwv.js';
 import notfound from '../src/functions/404.js';
 import experiment from '../src/functions/experiment.js';
-<<<<<<< HEAD
 import trafficAcquisition from '../src/functions/traffic-acquisition.js';
-import expectedCwvResult from './fixtures/cwv.json' assert { type: 'json' };
-import expected404Result from './fixtures/notfound.json' assert { type: 'json' };
-import expectedExperimentsResult from './fixtures/experiments.json' assert { type: 'json' };
-import expectedTrafficSourcesResult from './fixtures/trafficSources.json' assert { type: 'json' };
-=======
 import variant from '../src/functions/variant.js';
 import bundles from './fixtures/bundles.json' assert { type: 'json' };
 import bundlesForVariant from './fixtures/bundles_for_variant.json' assert { type: 'json' };
 import expectedCwvResult from './fixtures/cwv.json' assert { type: 'json' };
 import expected404Result from './fixtures/notfound.json' assert { type: 'json' };
 import expectedExperimentsResult from './fixtures/experiments.json' assert { type: 'json' };
+import expectedTrafficSourcesResult from './fixtures/trafficSources.json' assert { type: 'json' };
 import expectedVariantResult from './fixtures/variant.json' assert { type: 'json' };
->>>>>>> 3aad5242
 
 describe('Query functions', () => {
   it('crunches cwv data', async () => {
@@ -47,14 +41,13 @@
     expect(expectedExperimentsResult).to.eql(experimentsResult);
   });
 
-<<<<<<< HEAD
+  it('crunches variant data', async () => {
+    const variantResult = variant.handler(bundlesForVariant.rumBundles);
+    expect(expectedVariantResult).to.eql(variantResult);
+  });
+
   it('crunches traffic acquisition', async () => {
     const trafficSourcesResult = trafficAcquisition.handler(bundles.rumBundles);
     expect(expectedTrafficSourcesResult).to.eql(trafficSourcesResult);
-=======
-  it('crunches variant data', async () => {
-    const variantResult = variant.handler(bundlesForVariant.rumBundles);
-    expect(expectedVariantResult).to.eql(variantResult);
->>>>>>> 3aad5242
   });
 });