--- conflicted
+++ resolved
@@ -65,26 +65,6 @@
       .get('/run-query@v3/rum-dashboard')
       .query({
         domainkey: 'hebele',
-<<<<<<< HEAD
-      })
-      .reply(200, JSON.stringify({ results: { data: [] } }));
-    const rumApiClient = RUMAPIClient.createFrom({ env: { RUM_API_KEY: 'hebele' } });
-    await expect(rumApiClient.getRUMDashboard())
-      .to.be.fulfilled;
-  });
-
-  it('returns data when get404Checkpoints api is successful', async () => {
-    nock('https://helix-pages.anywhere.run/helix-services')
-      .get('/run-query@v3/rum-checkpoint-urls')
-      .query({
-        domainkey: 'hebele',
-      })
-      .reply(200, JSON.stringify({ results: { data: [] } }));
-    const rumApiClient = RUMAPIClient.createFrom({ env: { RUM_API_KEY: 'hebele' } });
-    await expect(rumApiClient.get404Checkpoints())
-      .to.be.fulfilled;
-  });
-=======
         interval: 7,
         offset: 0,
         limit: 101,
@@ -161,5 +141,4 @@
     const rumApiClient = RUMAPIClient.createFrom({ env: { RUM_DOMAIN_KEY: 'hebele' } });
     await expect(rumApiClient.getDomainList()).to.eventually.eql(['spacecat.com', 'spacekatze.com']);
   });
->>>>>>> cb472176
 });