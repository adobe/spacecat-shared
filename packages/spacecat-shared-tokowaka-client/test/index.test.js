/*
 * Copyright 2025 Adobe. All rights reserved.
 * This file is licensed to you under the Apache License, Version 2.0 (the "License");
 * you may not use this file except in compliance with the License. You may obtain a copy
 * of the License at http://www.apache.org/licenses/LICENSE-2.0
 *
 * Unless required by applicable law or agreed to in writing, software distributed under
 * the License is distributed on an "AS IS" BASIS, WITHOUT WARRANTIES OR REPRESENTATIONS
 * OF ANY KIND, either express or implied. See the License for the specific language
 * governing permissions and limitations under the License.
 */

/* eslint-env mocha */

import { expect, use } from 'chai';
import sinon from 'sinon';
import sinonChai from 'sinon-chai';
import TokowakaClient from '../src/index.js';

use(sinonChai);

describe('TokowakaClient', () => {
  let client;
  let s3Client;
  let log;
  let mockSite;
  let mockOpportunity;
  let mockSuggestions;

  beforeEach(() => {
    s3Client = {
      send: sinon.stub().resolves(),
    };

    log = {
      info: sinon.stub(),
      warn: sinon.stub(),
      error: sinon.stub(),
      debug: sinon.stub(),
    };

    const env = {
      TOKOWAKA_CDN_PROVIDER: 'cloudfront',
      TOKOWAKA_CDN_CONFIG: JSON.stringify({
        cloudfront: {
          distributionId: 'E123456',
          region: 'us-east-1',
        },
      }),
    };

    client = new TokowakaClient(
      {
        bucketName: 'test-bucket',
        previewBucketName: 'test-preview-bucket',
        s3Client,
        env,
      },
      log,
    );

    mockSite = {
      getId: () => 'site-123',
      getBaseURL: () => 'https://example.com',
      getConfig: () => ({
        getTokowakaConfig: () => ({
          forwardedHost: 'www.example.com',
        }),
      }),
    };

    mockOpportunity = {
      getId: () => 'opp-123',
      getType: () => 'headings',
    };

    mockSuggestions = [
      {
        getId: () => 'sugg-1',
        getUpdatedAt: () => '2025-01-15T10:00:00.000Z',
        getData: () => ({
          url: 'https://example.com/page1',
          recommendedAction: 'New Heading',
          checkType: 'heading-empty',
          transformRules: {
            action: 'replace',
            selector: 'h1',
          },
        }),
      },
      {
        getId: () => 'sugg-2',
        getUpdatedAt: () => '2025-01-15T10:00:00.000Z',
        getData: () => ({
          url: 'https://example.com/page1',
          recommendedAction: 'New Subtitle',
          checkType: 'heading-empty',
          transformRules: {
            action: 'replace',
            selector: 'h2',
          },
        }),
      },
    ];
  });

  afterEach(() => {
    sinon.restore();
  });

  describe('constructor', () => {
    it('should create an instance with valid config', () => {
      expect(client).to.be.instanceOf(TokowakaClient);
      expect(client.deployBucketName).to.equal('test-bucket');
      expect(client.previewBucketName).to.equal('test-preview-bucket');
      expect(client.s3Client).to.equal(s3Client);
    });

    it('should throw error if bucketName is missing', () => {
      expect(() => new TokowakaClient({ s3Client }, log))
        .to.throw('TOKOWAKA_SITE_CONFIG_BUCKET is required');
    });

    it('should throw error if s3Client is missing', () => {
      expect(() => new TokowakaClient({ bucketName: 'test-bucket' }, log))
        .to.throw('S3 client is required');
    });

    it('should use deployBucketName for preview if previewBucketName not provided', () => {
      const clientWithoutPreview = new TokowakaClient(
        { bucketName: 'test-bucket', s3Client },
        log,
      );
      // previewBucketName is undefined if not explicitly provided
      expect(clientWithoutPreview.previewBucketName).to.be.undefined;
    });
  });

  describe('createFrom', () => {
    it('should create client from context', () => {
      const context = {
        env: {
          TOKOWAKA_SITE_CONFIG_BUCKET: 'test-bucket',
          TOKOWAKA_PREVIEW_BUCKET: 'test-preview-bucket',
        },
        s3: { s3Client },
        log,
      };

      const createdClient = TokowakaClient.createFrom(context);

      expect(createdClient).to.be.instanceOf(TokowakaClient);
      expect(context.tokowakaClient).to.equal(createdClient);
      expect(createdClient.previewBucketName).to.equal('test-preview-bucket');
    });

    it('should reuse existing client from context', () => {
      const existingClient = new TokowakaClient(
        { bucketName: 'test-bucket', s3Client },
        log,
      );
      const context = {
        env: { TOKOWAKA_SITE_CONFIG_BUCKET: 'test-bucket' },
        s3: { s3Client },
        log,
        tokowakaClient: existingClient,
      };

      const createdClient = TokowakaClient.createFrom(context);

      expect(createdClient).to.equal(existingClient);
    });
  });

  describe('getSupportedOpportunityTypes', () => {
    it('should return list of supported opportunity types', () => {
      const types = client.getSupportedOpportunityTypes();

      expect(types).to.be.an('array');
      expect(types).to.include('headings');
    });
  });

  describe('registerMapper', () => {
    it('should register a custom mapper', () => {
      class CustomMapper {
        // eslint-disable-next-line class-methods-use-this
        getOpportunityType() {
          return 'custom-type';
        }

        // eslint-disable-next-line class-methods-use-this
        requiresPrerender() {
          return false;
        }

        // eslint-disable-next-line class-methods-use-this
        suggestionsToPatches() {
          return [];
        }

        // eslint-disable-next-line class-methods-use-this
        canDeploy() {
          return { eligible: true };
        }
      }

      const customMapper = new CustomMapper();
      client.registerMapper(customMapper);

      const types = client.getSupportedOpportunityTypes();
      expect(types).to.include('custom-type');
    });
  });

  describe('generateConfig', () => {
    it('should generate config for headings opportunity with single URL', () => {
      const url = 'https://example.com/page1';
      const config = client.generateConfig(url, mockOpportunity, mockSuggestions);

      expect(config).to.deep.include({
        url: 'https://example.com/page1',
        version: '1.0',
        forceFail: false,
        prerender: true,
      });

      expect(config.patches).to.have.length(2);

      const patch = config.patches[0];
      expect(patch).to.include({
        op: 'replace',
        selector: 'h1',
        value: 'New Heading',
        opportunityId: 'opp-123',
        prerenderRequired: true,
      });
      expect(patch.suggestionId).to.equal('sugg-1');
      expect(patch).to.have.property('lastUpdated');
    });

    it('should generate config for FAQ opportunity', () => {
      mockOpportunity = {
        getId: () => 'opp-faq-123',
        getType: () => 'faq',
      };

      mockSuggestions = [
        {
          getId: () => 'sugg-faq-1',
          getUpdatedAt: () => '2025-01-15T10:00:00.000Z',
          getData: () => ({
            url: 'https://example.com/page1',
            headingText: 'FAQs',
            shouldOptimize: true,
            item: {
              question: 'Question 1?',
              answer: 'Answer 1.',
            },
            transformRules: {
              action: 'appendChild',
              selector: 'main',
            },
          }),
        },
        {
          getId: () => 'sugg-faq-2',
          getUpdatedAt: () => '2025-01-15T11:00:00.000Z',
          getData: () => ({
            url: 'https://example.com/page1',
            headingText: 'FAQs',
            shouldOptimize: true,
            item: {
              question: 'Question 2?',
              answer: 'Answer 2.',
            },
            transformRules: {
              action: 'appendChild',
              selector: 'main',
            },
          }),
        },
      ];

      const url = 'https://example.com/page1';
      const config = client.generateConfig(url, mockOpportunity, mockSuggestions);

      expect(config).to.deep.include({
        url: 'https://example.com/page1',
        version: '1.0',
        forceFail: false,
        prerender: true,
      });

      expect(config.patches).to.have.length(3); // heading + 2 FAQs

      // First patch: heading (no suggestionId)
      const headingPatch = config.patches[0];
      expect(headingPatch).to.include({
        op: 'appendChild',
        selector: 'main',
        opportunityId: 'opp-faq-123',
        prerenderRequired: true,
      });
      expect(headingPatch.suggestionId).to.be.undefined;
      expect(headingPatch).to.have.property('lastUpdated');
      expect(headingPatch.value.tagName).to.equal('h2');

      // Second patch: first FAQ
      const firstFaqPatch = config.patches[1];
      expect(firstFaqPatch).to.include({
        op: 'appendChild',
        selector: 'main',
        opportunityId: 'opp-faq-123',
        prerenderRequired: true,
      });
      expect(firstFaqPatch.suggestionId).to.equal('sugg-faq-1');
      expect(firstFaqPatch.value.tagName).to.equal('div');
    });

    it('should return null if no eligible suggestions', () => {
      mockSuggestions = [
        {
          getId: () => 'sugg-1',
          getData: () => ({
            url: 'https://example.com/page1',
            // Missing required fields
          }),
        },
      ];

      const url = 'https://example.com/page1';
      const config = client.generateConfig(url, mockOpportunity, mockSuggestions);

      expect(config).to.be.null;
    });

    it('should handle unsupported opportunity types', () => {
      mockOpportunity.getType = () => 'unsupported-type';

      expect(() => client.generateConfig('https://example.com/page1', mockOpportunity, mockSuggestions))
        .to.throw(/No mapper found for opportunity type: unsupported-type/)
        .with.property('status', 501);
    });
  });

  describe('fetchMetaconfig', () => {
    it('should fetch metaconfig from S3', async () => {
      const metaconfig = {
        siteId: 'site-123',
        prerender: true,
      };

      s3Client.send.resolves({
        Body: {
          transformToString: async () => JSON.stringify(metaconfig),
        },
      });

      const result = await client.fetchMetaconfig('https://example.com/page1');

      expect(result).to.deep.equal(metaconfig);
      expect(s3Client.send).to.have.been.calledOnce;

      const command = s3Client.send.firstCall.args[0];
      expect(command.input.Bucket).to.equal('test-bucket');
      expect(command.input.Key).to.equal('opportunities/example.com/config');
    });

    it('should return null if metaconfig does not exist', async () => {
      const noSuchKeyError = new Error('NoSuchKey');
      noSuchKeyError.name = 'NoSuchKey';
      s3Client.send.rejects(noSuchKeyError);

      const result = await client.fetchMetaconfig('https://example.com/page1');

      expect(result).to.be.null;
    });

    it('should throw error on S3 fetch failure', async () => {
      const s3Error = new Error('Access Denied');
      s3Error.name = 'AccessDenied';
      s3Client.send.rejects(s3Error);

      try {
        await client.fetchMetaconfig('https://example.com/page1');
        expect.fail('Should have thrown error');
      } catch (error) {
        expect(error.message).to.include('S3 fetch failed');
        expect(error.status).to.equal(500);
      }
    });

    it('should throw error if URL is missing', async () => {
      try {
        await client.fetchMetaconfig('');
        expect.fail('Should have thrown error');
      } catch (error) {
        expect(error.message).to.include('URL is required');
        expect(error.status).to.equal(400);
      }
    });
  });

  describe('uploadMetaconfig', () => {
    it('should upload metaconfig to S3', async () => {
      const metaconfig = {
        siteId: 'site-123',
        prerender: true,
      };

      const s3Path = await client.uploadMetaconfig('https://example.com/page1', metaconfig);

      expect(s3Path).to.equal('opportunities/example.com/config');
      expect(s3Client.send).to.have.been.calledOnce;

      const command = s3Client.send.firstCall.args[0];
      expect(command.input.Bucket).to.equal('test-bucket');
      expect(command.input.Key).to.equal('opportunities/example.com/config');
      expect(command.input.ContentType).to.equal('application/json');
      expect(JSON.parse(command.input.Body)).to.deep.equal(metaconfig);
    });

    it('should throw error if URL is missing', async () => {
      try {
        await client.uploadMetaconfig('', { siteId: 'site-123', prerender: true });
        expect.fail('Should have thrown error');
      } catch (error) {
        expect(error.message).to.include('URL is required');
        expect(error.status).to.equal(400);
      }
    });

    it('should throw error if metaconfig is empty', async () => {
      try {
        await client.uploadMetaconfig('https://example.com/page1', {});
        expect.fail('Should have thrown error');
      } catch (error) {
        expect(error.message).to.include('Metaconfig object is required');
        expect(error.status).to.equal(400);
      }
    });

    it('should throw error on S3 upload failure', async () => {
      const s3Error = new Error('Access Denied');
      s3Client.send.rejects(s3Error);

      try {
        await client.uploadMetaconfig('https://example.com/page1', { siteId: 'site-123', prerender: true });
        expect.fail('Should have thrown error');
      } catch (error) {
        expect(error.message).to.include('S3 upload failed');
        expect(error.status).to.equal(500);
      }
    });
  });

  describe('uploadConfig', () => {
    it('should upload config to S3', async () => {
      const config = {
        url: 'https://example.com/page1',
        version: '1.0',
        forceFail: false,
        prerender: true,
        patches: [],
      };

      const s3Key = await client.uploadConfig('https://example.com/page1', config);

      expect(s3Key).to.equal('opportunities/example.com/L3BhZ2Ux');
      expect(s3Client.send).to.have.been.calledOnce;

      const command = s3Client.send.firstCall.args[0];
      expect(command.input.Bucket).to.equal('test-bucket');
      expect(command.input.Key).to.equal('opportunities/example.com/L3BhZ2Ux');
      expect(command.input.ContentType).to.equal('application/json');
      expect(JSON.parse(command.input.Body)).to.deep.equal(config);
    });

    it('should upload config to preview bucket', async () => {
      const config = {
        url: 'https://example.com/page1',
        version: '1.0',
        forceFail: false,
        prerender: true,
        patches: [],
      };

      const s3Key = await client.uploadConfig('https://example.com/page1', config, true);

      expect(s3Key).to.equal('preview/opportunities/example.com/L3BhZ2Ux');

      const command = s3Client.send.firstCall.args[0];
      expect(command.input.Bucket).to.equal('test-preview-bucket');
      expect(command.input.Key).to.equal('preview/opportunities/example.com/L3BhZ2Ux');
    });

    it('should throw error if URL is missing', async () => {
      const config = { url: 'https://example.com/page1', patches: [] };

      try {
        await client.uploadConfig('', config);
        expect.fail('Should have thrown error');
      } catch (error) {
        expect(error.message).to.include('URL is required');
        expect(error.status).to.equal(400);
      }
    });

    it('should throw error if config is empty', async () => {
      try {
        await client.uploadConfig('https://example.com/page1', {});
        expect.fail('Should have thrown error');
      } catch (error) {
        expect(error.message).to.include('Config object is required');
        expect(error.status).to.equal(400);
      }
    });

    it('should handle S3 upload failure', async () => {
      s3Client.send.rejects(new Error('Network error'));
      const config = { url: 'https://example.com/page1', patches: [] };

      try {
        await client.uploadConfig('https://example.com/page1', config);
        expect.fail('Should have thrown error');
      } catch (error) {
        expect(error.message).to.include('S3 upload failed');
        expect(error.status).to.equal(500);
      }
    });
  });

  describe('fetchConfig', () => {
    it('should fetch existing config from S3', async () => {
      const existingConfig = {
        url: 'https://example.com/page1',
        version: '1.0',
        forceFail: false,
        prerender: true,
        patches: [
          {
            op: 'replace',
            selector: 'h1',
            value: 'Old Heading',
            opportunityId: 'opp-123',
            suggestionId: 'sugg-1',
            prerenderRequired: true,
            lastUpdated: 1234567890,
          },
        ],
      };

      s3Client.send.resolves({
        Body: {
          transformToString: async () => JSON.stringify(existingConfig),
        },
      });

      const config = await client.fetchConfig('https://example.com/page1');

      expect(config).to.deep.equal(existingConfig);
      expect(s3Client.send).to.have.been.calledOnce;

      const command = s3Client.send.firstCall.args[0];
      expect(command.input.Bucket).to.equal('test-bucket');
      expect(command.input.Key).to.equal('opportunities/example.com/L3BhZ2Ux');
    });

    it('should fetch config from preview bucket', async () => {
      const existingConfig = {
        url: 'https://example.com/page1',
        version: '1.0',
        forceFail: false,
        prerender: true,
        patches: [],
      };

      s3Client.send.resolves({
        Body: {
          transformToString: async () => JSON.stringify(existingConfig),
        },
      });

      await client.fetchConfig('https://example.com/page1', true);

      const command = s3Client.send.firstCall.args[0];
      expect(command.input.Bucket).to.equal('test-preview-bucket');
      expect(command.input.Key).to.equal('preview/opportunities/example.com/L3BhZ2Ux');
    });

    it('should return null if config does not exist', async () => {
      const noSuchKeyError = new Error('NoSuchKey');
      noSuchKeyError.name = 'NoSuchKey';
      s3Client.send.rejects(noSuchKeyError);

      const config = await client.fetchConfig('https://example.com/page1');

      expect(config).to.be.null;
    });

    it('should return null if S3 returns NoSuchKey error code', async () => {
      const noSuchKeyError = new Error('The specified key does not exist');
      noSuchKeyError.Code = 'NoSuchKey';
      s3Client.send.rejects(noSuchKeyError);

      const config = await client.fetchConfig('https://example.com/page1');

      expect(config).to.be.null;
    });

    it('should throw error if URL is missing', async () => {
      try {
        await client.fetchConfig('');
        expect.fail('Should have thrown error');
      } catch (error) {
        expect(error.message).to.include('URL is required');
        expect(error.status).to.equal(400);
      }
    });

    it('should handle S3 fetch failure', async () => {
      s3Client.send.rejects(new Error('Network error'));

      try {
        await client.fetchConfig('https://example.com/page1');
        expect.fail('Should have thrown error');
      } catch (error) {
        expect(error.message).to.include('S3 fetch failed');
        expect(error.status).to.equal(500);
      }
    });
  });

  describe('mergeConfigs', () => {
    let existingConfig;
    let newConfig;

    beforeEach(() => {
      existingConfig = {
        url: 'https://example.com/page1',
        version: '1.0',
        forceFail: false,
        prerender: true,
        patches: [
          {
            op: 'replace',
            selector: 'h1',
            value: 'Old Heading',
            opportunityId: 'opp-123',
            suggestionId: 'sugg-1',
            prerenderRequired: true,
            lastUpdated: 1234567890,
          },
          {
            op: 'replace',
            selector: 'h2',
            value: 'Old Subtitle',
            opportunityId: 'opp-456',
            suggestionId: 'sugg-2',
            prerenderRequired: true,
            lastUpdated: 1234567890,
          },
        ],
      };

      newConfig = {
        url: 'https://example.com/page1',
        version: '1.0',
        forceFail: false,
        prerender: true,
        patches: [
          {
            op: 'replace',
            selector: 'h1',
            value: 'Updated Heading',
            opportunityId: 'opp-123',
            suggestionId: 'sugg-1',
            prerenderRequired: true,
            lastUpdated: 1234567900,
          },
        ],
      };
    });

    it('should return new config if existing config is null', () => {
      const merged = client.mergeConfigs(null, newConfig);

      expect(merged).to.deep.equal(newConfig);
    });

    it('should update existing patch with same opportunityId and suggestionId', () => {
      const merged = client.mergeConfigs(existingConfig, newConfig);

      expect(merged.patches).to.have.length(2);

      // First patch should be updated
      const updatedPatch = merged.patches[0];
      expect(updatedPatch.value).to.equal('Updated Heading');
      expect(updatedPatch.lastUpdated).to.equal(1234567900);

      // Second patch should remain unchanged
      const unchangedPatch = merged.patches[1];
      expect(unchangedPatch.value).to.equal('Old Subtitle');
      expect(unchangedPatch.opportunityId).to.equal('opp-456');
    });

    it('should add new patch if opportunityId and suggestionId do not exist', () => {
      newConfig.patches.push({
        op: 'replace',
        selector: 'h3',
        value: 'New Section Title',
        opportunityId: 'opp-789',
        suggestionId: 'sugg-3',
        prerenderRequired: true,
        lastUpdated: 1234567900,
      });

      const merged = client.mergeConfigs(existingConfig, newConfig);

      expect(merged.patches).to.have.length(3);

      // New patch should be added at the end
      const newPatch = merged.patches[2];
      expect(newPatch.value).to.equal('New Section Title');
      expect(newPatch.opportunityId).to.equal('opp-789');
      expect(newPatch.suggestionId).to.equal('sugg-3');
    });

    it('should update config metadata from new config', () => {
      newConfig.version = '2.0';
      newConfig.forceFail = true;

      const merged = client.mergeConfigs(existingConfig, newConfig);

      expect(merged.version).to.equal('2.0');
      expect(merged.forceFail).to.equal(true);
    });

    it('should handle empty patches array in existing config', () => {
      existingConfig.patches = [];

      const merged = client.mergeConfigs(existingConfig, newConfig);

      expect(merged.patches).to.have.length(1);
      expect(merged.patches[0].value).to.equal('Updated Heading');
    });

    it('should handle empty patches array in new config', () => {
      newConfig.patches = [];

      const merged = client.mergeConfigs(existingConfig, newConfig);

      expect(merged.patches).to.have.length(2);
      expect(merged.patches[0].value).to.equal('Old Heading');
    });

    it('should handle undefined patches in existing config', () => {
      existingConfig.patches = undefined;

      const merged = client.mergeConfigs(existingConfig, newConfig);

      expect(merged.patches).to.have.length(1);
      expect(merged.patches[0].value).to.equal('Updated Heading');
    });

    it('should handle undefined patches in new config', () => {
      newConfig.patches = undefined;

      const merged = client.mergeConfigs(existingConfig, newConfig);

      expect(merged.patches).to.have.length(2);
      expect(merged.patches[0].value).to.equal('Old Heading');
    });
  });

  describe('deploySuggestions', () => {
    beforeEach(() => {
      // Stub CDN invalidation for deploy tests (now handles both single and batch)
      sinon.stub(client, 'invalidateCdnCache').resolves([{
        status: 'success',
        provider: 'cloudfront',
        invalidationId: 'I123',
      }]);
      // Stub fetchConfig to return null by default (no existing config)
      sinon.stub(client, 'fetchConfig').resolves(null);
      // Stub fetchMetaconfig to return existing metaconfig (required for deployment)
      sinon.stub(client, 'fetchMetaconfig').resolves({
        siteId: 'site-123',
        prerender: true,
      });
      // Stub uploadMetaconfig
      sinon.stub(client, 'uploadMetaconfig').resolves('opportunities/example.com/config');
    });

    it('should deploy suggestions successfully', async () => {
      const result = await client.deploySuggestions(
        mockSite,
        mockOpportunity,
        mockSuggestions,
      );

      expect(result).to.have.property('s3Paths');
      expect(result.s3Paths).to.be.an('array').with.length(1);
      expect(result.s3Paths[0]).to.equal('opportunities/example.com/L3BhZ2Ux');
      expect(result).to.have.property('cdnInvalidations');
      // Only 1 invalidation result returned (for batch URLs)
      // Metaconfig invalidation happens inside uploadMetaconfig() automatically
      expect(result.cdnInvalidations).to.be.an('array').with.length(1);
      expect(result.succeededSuggestions).to.have.length(2);
      expect(result.failedSuggestions).to.have.length(0);
      expect(s3Client.send).to.have.been.called;
    });

    it('should throw error if metaconfig does not exist', async () => {
      client.fetchMetaconfig.resolves(null);

      try {
        await client.deploySuggestions(
          mockSite,
          mockOpportunity,
          mockSuggestions,
        );
        expect.fail('Should have thrown error');
      } catch (error) {
        expect(error.message).to.include('No domain-level metaconfig found');
        expect(error.status).to.equal(400);
      }
    });

    it('should handle suggestions for multiple URLs', async () => {
      mockSuggestions = [
        {
          getId: () => 'sugg-1',
          getUpdatedAt: () => '2025-01-15T10:00:00.000Z',
          getData: () => ({
            url: 'https://example.com/page1',
            recommendedAction: 'Page 1 Heading',
            checkType: 'heading-empty',
            transformRules: {
              action: 'replace',
              selector: 'h1',
            },
          }),
        },
        {
          getId: () => 'sugg-2',
          getUpdatedAt: () => '2025-01-15T10:00:00.000Z',
          getData: () => ({
            url: 'https://example.com/page2',
            recommendedAction: 'Page 2 Heading',
            checkType: 'heading-empty',
            transformRules: {
              action: 'replace',
              selector: 'h1',
            },
          }),
        },
      ];

      const result = await client.deploySuggestions(
        mockSite,
        mockOpportunity,
        mockSuggestions,
      );

      expect(result.s3Paths).to.have.length(2);
      // Only 1 invalidation result returned (for batch URLs)
      // Metaconfig invalidation happens inside uploadMetaconfig() automatically
      expect(result.cdnInvalidations).to.have.length(1);
      expect(result.succeededSuggestions).to.have.length(2);
    });

    it('should handle suggestions that are not eligible for deployment', async () => {
      mockSuggestions = [
        {
          getId: () => 'sugg-1',
          getData: () => ({
            url: 'https://example.com/page1',
            recommendedAction: 'New Heading',
            checkType: 'heading-missing', // Not eligible
          }),
        },
        {
          getId: () => 'sugg-2',
          getUpdatedAt: () => '2025-01-15T10:00:00.000Z',
          getData: () => ({
            url: 'https://example.com/page1',
            recommendedAction: 'New Subtitle',
            checkType: 'heading-empty', // Eligible
            transformRules: {
              action: 'replace',
              selector: 'h2',
            },
          }),
        },
      ];

      const result = await client.deploySuggestions(
        mockSite,
        mockOpportunity,
        mockSuggestions,
      );

      expect(result.succeededSuggestions).to.have.length(1);
      expect(result.failedSuggestions).to.have.length(1);
      expect(result.failedSuggestions[0].reason).to.include('can be deployed');
    });

    it('should handle multi-URL deploy where one URL has no eligible suggestions', async () => {
      mockSuggestions = [
        {
          getId: () => 'sugg-1',
          getUpdatedAt: () => '2025-01-15T10:00:00.000Z',
          getData: () => ({
            url: 'https://example.com/page1',
            recommendedAction: 'New Heading',
            checkType: 'heading-empty', // Eligible
            transformRules: {
              action: 'replace',
              selector: 'h1',
            },
          }),
        },
        {
          getId: () => 'sugg-2',
          getData: () => ({
            url: 'https://example.com/page2',
            recommendedAction: 'New Heading',
            checkType: 'heading-missing', // Not eligible
          }),
        },
      ];

      const result = await client.deploySuggestions(
        mockSite,
        mockOpportunity,
        mockSuggestions,
      );

      expect(result.succeededSuggestions).to.have.length(1);
      expect(result.failedSuggestions).to.have.length(1);
      expect(result.failedSuggestions[0].suggestion.getId()).to.equal('sugg-2');
    });

    it('should skip URL when generateConfig returns no patches', async () => {
      // Stub mapper to return empty patches for the first call, normal for subsequent calls
      const mapper = client.mapperRegistry.getMapper('headings');
      const originalSuggestionsToPatches = mapper.suggestionsToPatches.bind(mapper);
      let callCount = 0;
      sinon.stub(mapper, 'suggestionsToPatches').callsFake((...args) => {
        callCount += 1;
        if (callCount === 1) {
          // First call (for page1) returns no patches
          return [];
        }
        // Subsequent calls work normally
        return originalSuggestionsToPatches(...args);
      });

      mockSuggestions = [
        {
          getId: () => 'sugg-1',
          getUpdatedAt: () => '2025-01-15T10:00:00.000Z',
          getData: () => ({
            url: 'https://example.com/page1',
            recommendedAction: 'New Heading',
            checkType: 'heading-empty',
            transformRules: {
              action: 'replace',
              selector: 'h1',
            },
          }),
        },
        {
          getId: () => 'sugg-2',
          getUpdatedAt: () => '2025-01-15T10:00:00.000Z',
          getData: () => ({
            url: 'https://example.com/page2',
            recommendedAction: 'New Subtitle',
            checkType: 'heading-empty',
            transformRules: {
              action: 'replace',
              selector: 'h2',
            },
          }),
        },
      ];

      const result = await client.deploySuggestions(
        mockSite,
        mockOpportunity,
        mockSuggestions,
      );

      // Both suggestions are in result but sugg-1 skipped deployment due to no patches
      expect(result.succeededSuggestions).to.have.length(2);
      expect(result.s3Paths).to.have.length(1); // Only one URL actually deployed
      expect(log.warn).to.have.been.calledWith('No config generated for URL: https://example.com/page1');
    });

    it('should skip URL when config has no patches after generation', async () => {
      // Stub generateConfig to return a config with no patches (defensive check)
      const originalGenerateConfig = client.generateConfig.bind(client);
      sinon.stub(client, 'generateConfig').callsFake((url, ...args) => {
        const config = originalGenerateConfig(url, ...args);
        if (config && url === 'https://example.com/page1') {
          // Return config but with empty patches array (simulating edge case)
          return { ...config, patches: [] };
        }
        return config;
      });

      mockSuggestions = [
        {
          getId: () => 'sugg-1',
          getUpdatedAt: () => '2025-01-15T10:00:00.000Z',
          getData: () => ({
            url: 'https://example.com/page1',
            recommendedAction: 'New Heading',
            checkType: 'heading-empty',
            transformRules: {
              action: 'replace',
              selector: 'h1',
            },
          }),
        },
        {
          getId: () => 'sugg-2',
          getUpdatedAt: () => '2025-01-15T10:00:00.000Z',
          getData: () => ({
            url: 'https://example.com/page2',
            recommendedAction: 'New Subtitle',
            checkType: 'heading-empty',
            transformRules: {
              action: 'replace',
              selector: 'h2',
            },
          }),
        },
      ];

      const result = await client.deploySuggestions(
        mockSite,
        mockOpportunity,
        mockSuggestions,
      );

      expect(result.succeededSuggestions).to.have.length(2);
      expect(result.s3Paths).to.have.length(1); // Only page2 deployed
      expect(log.warn).to.have.been.calledWith('No eligible suggestions to deploy for URL: https://example.com/page1');
    });

    it('should return early when no eligible suggestions', async () => {
      mockSuggestions = [
        {
          getId: () => 'sugg-1',
          getData: () => ({
            url: 'https://example.com/page1',
            recommendedAction: 'New Heading',
            checkType: 'heading-missing', // Wrong checkType name, not eligible
          }),
        },
      ];

      const result = await client.deploySuggestions(
        mockSite,
        mockOpportunity,
        mockSuggestions,
      );

      expect(result.succeededSuggestions).to.have.length(0);
      expect(result.failedSuggestions).to.have.length(1);
      expect(log.warn).to.have.been.calledWith('No eligible suggestions to deploy');
      expect(s3Client.send).to.not.have.been.called;
    });

    it('should deploy prerender-only suggestions with no patches', async () => {
      // Create prerender opportunity
      const prerenderOpportunity = {
        getId: () => 'opp-prerender-123',
        getType: () => 'prerender',
      };

      // Create prerender suggestions with no transform rules (prerender-only)
      const prerenderSuggestions = [
        {
          getId: () => 'prerender-sugg-1',
          getUpdatedAt: () => '2025-01-15T10:00:00.000Z',
          getData: () => ({
            url: 'https://example.com/page1',
            // No transform rules - prerender only
          }),
        },
      ];

      const result = await client.deploySuggestions(
        mockSite,
        prerenderOpportunity,
        prerenderSuggestions,
      );

      expect(result.succeededSuggestions).to.have.length(1);
      expect(result.failedSuggestions).to.have.length(0);
      expect(result.s3Paths).to.have.length(1);
      // Only 1 invalidation result returned (for batch URLs)
      // Metaconfig invalidation happens inside uploadMetaconfig() automatically
      expect(result.cdnInvalidations).to.have.length(1);

      // Verify uploaded config has no patches but prerender is enabled
      const uploadedConfig = JSON.parse(s3Client.send.firstCall.args[0].input.Body);
      expect(uploadedConfig.patches).to.have.length(0);
      expect(uploadedConfig.prerender).to.equal(true);
      expect(uploadedConfig.url).to.equal('https://example.com/page1');

      // Verify CDN was invalidated using batch method with new options signature
      expect(client.invalidateCdnCache).to.have.been.calledOnce;
      const invalidateCall = client.invalidateCdnCache.firstCall.args[0];
      expect(invalidateCall).to.deep.include({
        urls: ['https://example.com/page1'],
      });
    });

    it('should throw error for unsupported opportunity type', async () => {
      mockOpportunity.getType = () => 'unsupported-type';

      try {
        await client.deploySuggestions(mockSite, mockOpportunity, mockSuggestions);
        expect.fail('Should have thrown error');
      } catch (error) {
        expect(error.message).to.include('No mapper found for opportunity type: unsupported-type');
        expect(error.status).to.equal(501);
      }
    });

    it('should fetch existing config and merge when deploying', async () => {
      const existingConfig = {
        url: 'https://example.com/page1',
        version: '1.0',
        forceFail: false,
        prerender: true,
        patches: [
          {
            op: 'replace',
            selector: 'h3',
            value: 'Existing Heading',
            opportunityId: 'opp-999',
            suggestionId: 'sugg-999',
            prerenderRequired: true,
            lastUpdated: 1234567890,
          },
        ],
      };

      client.fetchConfig.resolves(existingConfig);

      const result = await client.deploySuggestions(
        mockSite,
        mockOpportunity,
        mockSuggestions,
      );

      expect(client.fetchConfig).to.have.been.called;
      expect(result.s3Paths).to.have.length(1);

      // Verify the uploaded config contains both existing and new patches
      const uploadedConfig = JSON.parse(s3Client.send.firstCall.args[0].input.Body);
      expect(uploadedConfig.patches).to.have.length(3);
    });

    it('should update existing patch when deploying same opportunityId and suggestionId', async () => {
      const existingConfig = {
        url: 'https://example.com/page1',
        version: '1.0',
        forceFail: false,
        prerender: true,
        patches: [
          {
            op: 'replace',
            selector: 'h1',
            value: 'Old Heading Value',
            opportunityId: 'opp-123',
            suggestionId: 'sugg-1',
            prerenderRequired: true,
            lastUpdated: 1234567890,
          },
        ],
      };

      client.fetchConfig.resolves(existingConfig);

      const result = await client.deploySuggestions(
        mockSite,
        mockOpportunity,
        mockSuggestions,
      );

      expect(result.s3Paths).to.have.length(1);

      // Verify the patch was updated, not duplicated
      const uploadedConfig = JSON.parse(s3Client.send.firstCall.args[0].input.Body);
      expect(uploadedConfig.patches).to.have.length(2);

      // First patch should be updated with new value
      const updatedPatch = uploadedConfig.patches[0];
      expect(updatedPatch.value).to.equal('New Heading');
      expect(updatedPatch.opportunityId).to.equal('opp-123');
      expect(updatedPatch.suggestionId).to.equal('sugg-1');
      expect(updatedPatch.lastUpdated).to.be.greaterThan(1234567890);
    });
  });

  describe('rollbackSuggestions', () => {
    beforeEach(() => {
      // Stub CDN invalidation for rollback tests (now handles both single and batch)
      sinon.stub(client, 'invalidateCdnCache').resolves([{
        status: 'success',
        provider: 'cloudfront',
        invalidationId: 'I123',
      }]);
    });

    it('should rollback suggestions successfully', async () => {
      const existingConfig = {
        url: 'https://example.com/page1',
        version: '1.0',
        forceFail: false,
        prerender: true,
        patches: [
          {
            op: 'replace',
            selector: 'h1',
            value: 'Heading 1',
            opportunityId: 'opp-123',
            suggestionId: 'sugg-1',
            prerenderRequired: true,
            lastUpdated: 1234567890,
          },
          {
            op: 'replace',
            selector: 'h2',
            value: 'Heading 2',
            opportunityId: 'opp-123',
            suggestionId: 'sugg-2',
            prerenderRequired: true,
            lastUpdated: 1234567890,
          },
          {
            op: 'replace',
            selector: 'h3',
            value: 'Heading 3',
            opportunityId: 'opp-123',
            suggestionId: 'sugg-3',
            prerenderRequired: true,
            lastUpdated: 1234567890,
          },
        ],
      };

      sinon.stub(client, 'fetchConfig').resolves(existingConfig);

      const result = await client.rollbackSuggestions(
        mockSite,
        mockOpportunity,
        mockSuggestions, // Only sugg-1 and sugg-2
      );

      expect(result.s3Paths).to.have.length(1);
      expect(result.s3Paths[0]).to.equal('opportunities/example.com/L3BhZ2Ux');
      expect(result.succeededSuggestions).to.have.length(2);
      expect(result.failedSuggestions).to.have.length(0);
      expect(result.removedPatchesCount).to.equal(2);

      // Verify uploaded config has sugg-3 but not sugg-1 and sugg-2
      const uploadedConfig = JSON.parse(s3Client.send.firstCall.args[0].input.Body);
      expect(uploadedConfig.patches).to.have.length(1);
      expect(uploadedConfig.patches[0].suggestionId).to.equal('sugg-3');
    });

    it('should rollback prerender suggestions by disabling prerender flag', async () => {
      // Create prerender opportunity
      const prerenderOpportunity = {
        getId: () => 'opp-prerender-123',
        getType: () => 'prerender',
      };

      // Create prerender suggestions
      const prerenderSuggestions = [
        {
          getId: () => 'prerender-sugg-1',
          getUpdatedAt: () => '2025-01-15T10:00:00.000Z',
          getData: () => ({
            url: 'https://example.com/page1',
          }),
        },
      ];

      const existingConfig = {
        url: 'https://example.com/page1',
        version: '1.0',
        forceFail: false,
        prerender: true,
        patches: [
          {
            op: 'replace',
            selector: 'h1',
            value: 'Heading 1',
            opportunityId: 'opp-other-123',
            suggestionId: 'other-sugg-1',
            prerenderRequired: false,
            lastUpdated: 1234567890,
          },
        ],
      };

      sinon.stub(client, 'fetchConfig').resolves(existingConfig);

      const result = await client.rollbackSuggestions(
        mockSite,
        prerenderOpportunity,
        prerenderSuggestions,
      );

      expect(result.s3Paths).to.have.length(1);
      expect(result.s3Paths[0]).to.equal('opportunities/example.com/L3BhZ2Ux');
      expect(result.succeededSuggestions).to.have.length(1);
      expect(result.failedSuggestions).to.have.length(0);
      expect(result.removedPatchesCount).to.equal(1);

      // Verify uploaded config has prerender disabled but patches intact
      const uploadedConfig = JSON.parse(s3Client.send.firstCall.args[0].input.Body);
      expect(uploadedConfig.prerender).to.equal(false);
      expect(uploadedConfig.patches).to.have.length(1);
      expect(uploadedConfig.patches[0].suggestionId).to.equal('other-sugg-1');

      // Verify CDN was invalidated using batch method with new options signature
      expect(client.invalidateCdnCache).to.have.been.calledOnce;
      const invalidateCall = client.invalidateCdnCache.firstCall.args[0];
      expect(invalidateCall).to.deep.include({
        urls: ['https://example.com/page1'],
      });
    });

    it('should handle no existing config gracefully', async () => {
      sinon.stub(client, 'fetchConfig').resolves(null);

      const result = await client.rollbackSuggestions(
        mockSite,
        mockOpportunity,
        mockSuggestions,
      );

      // Code continues and marks eligible suggestions as succeeded even if no config found
      expect(result.succeededSuggestions).to.have.length(2);
      expect(result.failedSuggestions).to.have.length(0);
      expect(result.s3Paths).to.have.length(0);
      expect(s3Client.send).to.not.have.been.called;
    });

    it('should handle empty existing config patches', async () => {
      const existingConfig = {
        url: 'https://example.com/page1',
        version: '1.0',
        forceFail: false,
        prerender: true,
        patches: [],
      };

      sinon.stub(client, 'fetchConfig').resolves(existingConfig);

      const result = await client.rollbackSuggestions(
        mockSite,
        mockOpportunity,
        mockSuggestions,
      );

      // Code marks eligible suggestions as succeeded even if no patches to remove
      expect(result.succeededSuggestions).to.have.length(2);
      expect(result.failedSuggestions).to.have.length(0);
      expect(result.s3Paths).to.have.length(0);
      expect(s3Client.send).to.not.have.been.called;
    });

    it('should handle missing patches property in config', async () => {
      const existingConfig = {
        url: 'https://example.com/page1',
        version: '1.0',
        forceFail: false,
        prerender: true,
        // patches property is missing
      };

      sinon.stub(client, 'fetchConfig').resolves(existingConfig);

      const result = await client.rollbackSuggestions(
        mockSite,
        mockOpportunity,
        mockSuggestions,
      );

      // Code marks eligible suggestions as succeeded even if patches property missing
      expect(result.succeededSuggestions).to.have.length(2);
      expect(result.failedSuggestions).to.have.length(0);
      expect(result.s3Paths).to.have.length(0);
      expect(s3Client.send).to.not.have.been.called;
    });

    it('should handle suggestions not found in config', async () => {
      const existingConfig = {
        url: 'https://example.com/page1',
        version: '1.0',
        forceFail: false,
        prerender: true,
        patches: [
          {
            op: 'replace',
            selector: 'h1',
            value: 'Heading',
            opportunityId: 'opp-123',
            suggestionId: 'sugg-999', // Different suggestion ID
            prerenderRequired: true,
            lastUpdated: 1234567890,
          },
        ],
      };

      sinon.stub(client, 'fetchConfig').resolves(existingConfig);

      const result = await client.rollbackSuggestions(
        mockSite,
        mockOpportunity,
        mockSuggestions,
      );

      // Code marks eligible suggestions as succeeded even if patches not found
      expect(result.succeededSuggestions).to.have.length(2);
      expect(result.failedSuggestions).to.have.length(0);
      expect(result.s3Paths).to.have.length(0);
      expect(s3Client.send).to.not.have.been.called;
    });

    it('should return early when all suggestions are ineligible for rollback', async () => {
      const ineligibleSuggestions = [
        {
          getId: () => 'sugg-1',
          getData: () => ({
            url: 'https://example.com/page1',
            recommendedAction: 'New Heading',
            checkType: 'heading-missing', // Not eligible
          }),
        },
        {
          getId: () => 'sugg-2',
          getData: () => ({
            url: 'https://example.com/page1',
            recommendedAction: 'New Subtitle',
            checkType: 'heading-wrong', // Not eligible
          }),
        },
      ];

      const result = await client.rollbackSuggestions(
        mockSite,
        mockOpportunity,
        ineligibleSuggestions,
      );

      expect(result.succeededSuggestions).to.have.length(0);
      expect(result.failedSuggestions).to.have.length(2);
      expect(s3Client.send).to.not.have.been.called;
    });

    it('should delete config file when all patches are rolled back', async () => {
      // Code uploads empty config instead of deleting
      const existingConfig = {
        url: 'https://example.com/page1',
        version: '1.0',
        forceFail: false,
        prerender: true,
        patches: [
          {
            op: 'replace',
            selector: 'h1',
            value: 'Heading 1',
            opportunityId: 'opp-123',
            suggestionId: 'sugg-1',
            prerenderRequired: true,
            lastUpdated: 1234567890,
          },
        ],
      };

      sinon.stub(client, 'fetchConfig').resolves(existingConfig);

      const result = await client.rollbackSuggestions(
        mockSite,
        mockOpportunity,
        [mockSuggestions[0]], // Only roll back sugg-1 (all patches for this URL)
      );

      expect(result.succeededSuggestions).to.have.length(1);
      expect(result.removedPatchesCount).to.equal(1);

      // Code uploads empty patches array instead of deleting
      expect(s3Client.send).to.have.been.calledOnce;
      const command = s3Client.send.firstCall.args[0];
      expect(command.constructor.name).to.equal('PutObjectCommand');
      expect(command.input.Key).to.equal('opportunities/example.com/L3BhZ2Ux');
    });

    it('should handle rollback for multiple URLs', async () => {
      mockSuggestions = [
        {
          getId: () => 'sugg-1',
          getUpdatedAt: () => '2025-01-15T10:00:00.000Z',
          getData: () => ({
            url: 'https://example.com/page1',
            recommendedAction: 'Page 1 Heading',
            checkType: 'heading-empty',
            transformRules: {
              action: 'replace',
              selector: 'h1',
            },
          }),
        },
        {
          getId: () => 'sugg-2',
          getUpdatedAt: () => '2025-01-15T10:00:00.000Z',
          getData: () => ({
            url: 'https://example.com/page2',
            recommendedAction: 'Page 2 Heading',
            checkType: 'heading-empty',
            transformRules: {
              action: 'replace',
              selector: 'h1',
            },
          }),
        },
      ];

      const config1 = {
        url: 'https://example.com/page1',
        version: '1.0',
        forceFail: false,
        prerender: true,
        patches: [
          {
            op: 'replace',
            selector: 'h1',
            value: 'Heading 1',
            opportunityId: 'opp-123',
            suggestionId: 'sugg-1',
            prerenderRequired: true,
            lastUpdated: 1234567890,
          },
        ],
      };

      const config2 = {
        url: 'https://example.com/page2',
        version: '1.0',
        forceFail: false,
        prerender: true,
        patches: [
          {
            op: 'replace',
            selector: 'h1',
            value: 'Heading 2',
            opportunityId: 'opp-123',
            suggestionId: 'sugg-2',
            prerenderRequired: true,
            lastUpdated: 1234567890,
          },
        ],
      };

      sinon.stub(client, 'fetchConfig')
        .onFirstCall()
        .resolves(config1)
        .onSecondCall()
        .resolves(config2);

      const result = await client.rollbackSuggestions(
        mockSite,
        mockOpportunity,
        mockSuggestions,
      );

      expect(result.s3Paths).to.have.length(2);
      // Batch invalidation returns 1 result per CDN provider, not per URL
      expect(result.cdnInvalidations).to.have.length(1);
      expect(result.succeededSuggestions).to.have.length(2);
    });

    it('should throw error for unsupported opportunity type', async () => {
      mockOpportunity.getType = () => 'unsupported-type';

      try {
        await client.rollbackSuggestions(mockSite, mockOpportunity, mockSuggestions);
        expect.fail('Should have thrown error');
      } catch (error) {
        expect(error.message).to.include('No mapper found for opportunity type: unsupported-type');
        expect(error.status).to.equal(501);
      }
    });

    it('should remove FAQ heading patch when rolling back last FAQ suggestion', async () => {
      // Change opportunity to FAQ type
      mockOpportunity.getType = () => 'faq';

      // Create FAQ suggestion
      const faqSuggestion = {
        getId: () => 'faq-sugg-1',
        getUpdatedAt: () => '2025-01-15T10:00:00.000Z',
        getData: () => ({
          url: 'https://example.com/page1',
          shouldOptimize: true,
          item: {
            question: 'What is this?',
            answer: 'This is a FAQ',
          },
          transformRules: {
            action: 'appendChild',
            selector: 'body',
          },
        }),
      };

      const existingConfig = {
        url: 'https://example.com/page1',
        version: '1.0',
        forceFail: false,
        prerender: true,
        patches: [
          {
            opportunityId: 'opp-123',
            // FAQ heading patch (no suggestionId)
            op: 'appendChild',
            selector: 'body',
            value: { type: 'element', tagName: 'h2', children: [{ type: 'text', value: 'FAQs' }] },
            prerenderRequired: true,
            lastUpdated: 1234567890,
          },
          {
            opportunityId: 'opp-123',
            suggestionId: 'faq-sugg-1',
            op: 'appendChild',
            selector: 'body',
            value: { type: 'element', tagName: 'div' },
            prerenderRequired: true,
            lastUpdated: 1234567890,
          },
        ],
      };

      sinon.stub(client, 'fetchConfig').resolves(existingConfig);

      const result = await client.rollbackSuggestions(
        mockSite,
        mockOpportunity,
        [faqSuggestion],
      );

      expect(result.succeededSuggestions).to.have.length(1);
      expect(result.removedPatchesCount).to.equal(2); // FAQ item + heading

      // Code uploads empty config instead of deleting
      const command = s3Client.send.firstCall.args[0];
      expect(command.constructor.name).to.equal('PutObjectCommand');
    });
  });

  describe('previewSuggestions', () => {
    let fetchStub;

    beforeEach(() => {
      // Stub global fetch for HTML fetching
      fetchStub = sinon.stub(global, 'fetch');
      // Mock fetch responses for HTML fetching (warmup + actual for both original and optimized)
      fetchStub.resolves({
        ok: true,
        status: 200,
        statusText: 'OK',
        headers: {
          get: (name) => (name === 'x-tokowaka-cache' ? 'HIT' : null),
        },
        text: async () => '<html><body>Test HTML</body></html>',
      });

      // Stub CDN invalidation for preview tests
      sinon.stub(client, 'invalidateCdnCache').resolves({
        status: 'success',
        provider: 'cloudfront',
        invalidationId: 'I123',
      });

      // Stub fetchConfig to return null by default (no existing config)
      sinon.stub(client, 'fetchConfig').resolves(null);

      // Add TOKOWAKA_EDGE_URL and TOKOWAKA_PREVIEW_API_KEY to env
      client.env.TOKOWAKA_EDGE_URL = 'https://edge-dev.tokowaka.now';
      client.env.TOKOWAKA_PREVIEW_API_KEY = 'internal-preview-key-123';
    });

    afterEach(() => {
      // fetchStub will be restored by global afterEach sinon.restore()
      // Just clean up env changes
      delete client.env.TOKOWAKA_EDGE_URL;
      delete client.env.TOKOWAKA_PREVIEW_API_KEY;
    });

    it('should preview suggestions successfully with HTML', async () => {
      const result = await client.previewSuggestions(
        mockSite,
        mockOpportunity,
        mockSuggestions,
        { warmupDelayMs: 0 },
      );

      expect(result).to.have.property('s3Path', 'preview/opportunities/example.com/L3BhZ2Ux');
      expect(result).to.have.property('succeededSuggestions');
      expect(result.succeededSuggestions).to.have.length(2);
      expect(result).to.have.property('failedSuggestions');
      expect(result.failedSuggestions).to.have.length(0);
      expect(result).to.have.property('html');
      expect(result.html).to.have.property('url', 'https://example.com/page1');
      expect(result.html).to.have.property('originalHtml');
      expect(result.html).to.have.property('optimizedHtml');
      expect(result.html.originalHtml).to.equal('<html><body>Test HTML</body></html>');
      expect(result.html.optimizedHtml).to.equal('<html><body>Test HTML</body></html>');

      // Verify fetch was called for HTML fetching
      // (4 times: warmup + actual for original and optimized)
      expect(fetchStub.callCount).to.equal(4);
      expect(s3Client.send).to.have.been.calledOnce;
    });

<<<<<<< HEAD
    it('should throw error if TOKOWAKA_PREVIEW_API_KEY is not configured', async () => {
      delete client.env.TOKOWAKA_PREVIEW_API_KEY;

      try {
        await client.previewSuggestions(mockSite, mockOpportunity, mockSuggestions);
        expect.fail('Should have thrown error');
      } catch (error) {
        expect(error.message).to.include('TOKOWAKA_PREVIEW_API_KEY is required for preview');
        expect(error.status).to.equal(500);
      }
=======
    it('should preview prerender-only suggestions with no patches', async () => {
      // Update fetchConfig to return existing config with deployed patches
      client.fetchConfig.resolves({
        url: 'https://example.com/page1',
        version: '1.0',
        forceFail: false,
        prerender: false,
        patches: [
          {
            op: 'replace',
            selector: 'h1',
            value: 'Existing Heading',
            opportunityId: 'opp-other-123',
            suggestionId: 'sugg-other',
            prerenderRequired: false,
            lastUpdated: 1234567890,
          },
        ],
      });

      // Create prerender opportunity
      const prerenderOpportunity = {
        getId: () => 'opp-prerender-123',
        getType: () => 'prerender',
      };

      // Create prerender suggestions with no transform rules (prerender-only)
      const prerenderSuggestions = [
        {
          getId: () => 'prerender-sugg-1',
          getUpdatedAt: () => '2025-01-15T10:00:00.000Z',
          getData: () => ({
            url: 'https://example.com/page1',
            // No transform rules - prerender only
          }),
        },
      ];

      const result = await client.previewSuggestions(
        mockSite,
        prerenderOpportunity,
        prerenderSuggestions,
        { warmupDelayMs: 0 },
      );

      expect(result).to.have.property('s3Path');
      expect(result.config).to.not.be.null;
      expect(result.config.patches).to.have.length(1); // Merged with existing deployed patch
      expect(result.config.prerender).to.equal(true); // Prerender enabled
      expect(result.succeededSuggestions).to.have.length(1);
      expect(result.failedSuggestions).to.have.length(0);
      expect(result).to.have.property('html');

      // Verify fetch was called for HTML fetching
      expect(fetchStub.callCount).to.equal(4);
      expect(s3Client.send).to.have.been.calledOnce;
>>>>>>> c75753a0
    });

    it('should throw error if TOKOWAKA_EDGE_URL is not configured', async () => {
      delete client.env.TOKOWAKA_EDGE_URL;

      try {
        await client.previewSuggestions(mockSite, mockOpportunity, mockSuggestions);
        expect.fail('Should have thrown error');
      } catch (error) {
        expect(error.message).to.include('TOKOWAKA_EDGE_URL is required for preview');
        expect(error.status).to.equal(500);
      }
    });

    it('should throw error if site does not have forwardedHost', async () => {
      mockSite.getConfig = () => ({
        getTokowakaConfig: () => ({}),
      });

      try {
        await client.previewSuggestions(mockSite, mockOpportunity, mockSuggestions);
        expect.fail('Should have thrown error');
      } catch (error) {
        expect(error.message).to.include('Site does not have a Tokowaka forwarded host configured');
        expect(error.status).to.equal(400);
      }
    });

    it('should throw error if getTokowakaConfig returns null', async () => {
      mockSite.getConfig = () => ({
        getTokowakaConfig: () => null,
      });

      try {
        await client.previewSuggestions(mockSite, mockOpportunity, mockSuggestions);
        expect.fail('Should have thrown error');
      } catch (error) {
        expect(error.message).to.include('Site does not have a Tokowaka forwarded host configured');
        expect(error.status).to.equal(400);
      }
    });

    it('should throw error for unsupported opportunity type', async () => {
      mockOpportunity.getType = () => 'unsupported-type';

      try {
        await client.previewSuggestions(mockSite, mockOpportunity, mockSuggestions);
        expect.fail('Should have thrown error');
      } catch (error) {
        expect(error.message).to.include('No mapper found for opportunity type');
        expect(error.status).to.equal(501);
      }
    });

    it('should handle ineligible suggestions', async () => {
      mockSuggestions = [
        {
          getId: () => 'sugg-1',
          getData: () => ({
            url: 'https://example.com/page1',
            recommendedAction: 'New Heading',
            checkType: 'heading-missing', // Not eligible
          }),
        },
      ];

      const result = await client.previewSuggestions(
        mockSite,
        mockOpportunity,
        mockSuggestions,
      );

      expect(result.succeededSuggestions).to.have.length(0);
      expect(result.failedSuggestions).to.have.length(1);
      expect(result.config).to.be.null;
    });

    it('should return early when generateConfig returns no patches', async () => {
      // Stub mapper to return eligible but no patches
      const mapper = client.mapperRegistry.getMapper('headings');
      sinon.stub(mapper, 'suggestionsToPatches').returns([]);

      mockSuggestions = [
        {
          getId: () => 'sugg-1',
          getUpdatedAt: () => '2025-01-15T10:00:00.000Z',
          getData: () => ({
            url: 'https://example.com/page1',
            recommendedAction: 'New Heading',
            checkType: 'heading-empty', // Eligible
            transformRules: {
              action: 'replace',
              selector: 'h1',
            },
          }),
        },
      ];

      const result = await client.previewSuggestions(
        mockSite,
        mockOpportunity,
        mockSuggestions,
      );

      expect(result.succeededSuggestions).to.have.length(0);
      expect(result.failedSuggestions).to.have.length(1);
      expect(result.config).to.be.null;
    });

    it('should throw error when preview URL not found in suggestion data', async () => {
      mockSuggestions = [
        {
          getId: () => 'sugg-1',
          getUpdatedAt: () => '2025-01-15T10:00:00.000Z',
          getData: () => ({
            // URL missing
            recommendedAction: 'New Heading',
            checkType: 'heading-empty',
            transformRules: {
              action: 'replace',
              selector: 'h1',
            },
          }),
        },
      ];

      try {
        await client.previewSuggestions(mockSite, mockOpportunity, mockSuggestions);
        expect.fail('Should have thrown error');
      } catch (error) {
        expect(error.message).to.include('Preview URL not found in suggestion data');
        expect(error.status).to.equal(400);
      }
    });

    it('should throw error when HTML fetch fails', async () => {
      fetchStub.rejects(new Error('Network timeout'));

      try {
        await client.previewSuggestions(
          mockSite,
          mockOpportunity,
          mockSuggestions,
          { warmupDelayMs: 0 },
        );
        expect.fail('Should have thrown error');
      } catch (error) {
        expect(error.message).to.include('Preview failed: Unable to fetch HTML');
        expect(error.status).to.equal(500);
      }
    });

    it('should merge with existing deployed patches for the same URL', async () => {
      // Setup existing config with deployed patches
      const existingConfig = {
        url: 'https://example.com/page1',
        version: '1.0',
        forceFail: false,
        prerender: true,
        patches: [
          {
            op: 'replace',
            selector: 'title',
            value: 'Deployed Title',
            opportunityId: 'opp-456',
            suggestionId: 'sugg-deployed',
            prerenderRequired: true,
            lastUpdated: 1234567890,
          },
        ],
      };

      client.fetchConfig.resolves(existingConfig);

      const result = await client.previewSuggestions(
        mockSite,
        mockOpportunity,
        mockSuggestions,
        { warmupDelayMs: 0 },
      );

      expect(result.succeededSuggestions).to.have.length(2);

      // Verify config was uploaded with merged patches
      const uploadedConfig = JSON.parse(s3Client.send.firstCall.args[0].input.Body);
      expect(uploadedConfig.patches).to.have.length(3);

      // Should have existing deployed patch + 2 new preview patches
      const deployedPatch = uploadedConfig.patches
        .find((p) => p.suggestionId === 'sugg-deployed');
      expect(deployedPatch).to.exist;
      expect(deployedPatch.value).to.equal('Deployed Title');
    });

    it('should upload config to preview S3 path', async () => {
      await client.previewSuggestions(
        mockSite,
        mockOpportunity,
        mockSuggestions,
        { warmupDelayMs: 0 },
      );

      expect(s3Client.send).to.have.been.calledOnce;

      const putCommand = s3Client.send.firstCall.args[0];
      expect(putCommand.input.Bucket).to.equal('test-preview-bucket');
      expect(putCommand.input.Key).to.equal('preview/opportunities/example.com/L3BhZ2Ux');
    });

    it('should invalidate CDN cache for preview path', async () => {
      await client.previewSuggestions(
        mockSite,
        mockOpportunity,
        mockSuggestions,
        { warmupDelayMs: 0 },
      );

      expect(client.invalidateCdnCache).to.have.been.calledOnce;
      const invalidateCall = client.invalidateCdnCache.firstCall.args[0];
      expect(invalidateCall).to.deep.include({
        urls: ['https://example.com/page1'],
        isPreview: true,
      });
    });

    it('should throw error if suggestions span multiple URLs', async () => {
      mockSuggestions = [
        {
          getId: () => 'sugg-1',
          getUpdatedAt: () => '2025-01-15T10:00:00.000Z',
          getData: () => ({
            url: 'https://example.com/page1',
            recommendedAction: 'Page 1 Heading',
            checkType: 'heading-empty',
            transformRules: {
              action: 'replace',
              selector: 'h1',
            },
          }),
        },
        {
          getId: () => 'sugg-2',
          getUpdatedAt: () => '2025-01-15T10:00:00.000Z',
          getData: () => ({
            url: 'https://example.com/page2', // Different URL
            recommendedAction: 'Page 2 Heading',
            checkType: 'heading-empty',
            transformRules: {
              action: 'replace',
              selector: 'h1',
            },
          }),
        },
      ];

      // Code doesn't validate multi-URL, silently uses first URL
      // fetchConfig and invalidateCdnCache already stubbed in beforeEach
      // Only need to stub uploadConfig
      sinon.stub(client, 'uploadConfig').resolves('preview/opportunities/example.com/L3BhZ2Ux');

      const result = await client.previewSuggestions(
        mockSite,
        mockOpportunity,
        mockSuggestions,
        { warmupDelayMs: 0 },
      );

      // Preview succeeds, using first URL only
      expect(result.succeededSuggestions).to.have.length(2);
      expect(result.config.url).to.equal('https://example.com/page1');
    });
  });

  describe('invalidateCdnCache', () => {
    let mockCdnClient;

    beforeEach(() => {
      mockCdnClient = {
        invalidateCache: sinon.stub().resolves({
          status: 'success',
          provider: 'cloudfront',
          invalidationId: 'I123',
        }),
      };

      sinon.stub(client.cdnClientRegistry, 'getClient').returns(mockCdnClient);
    });

    it('should invalidate CDN cache successfully', async () => {
      const result = await client.invalidateCdnCache({ urls: ['https://example.com/page1'], providers: 'cloudfront' });

      // Now returns array with one result per provider
      expect(result).to.be.an('array');
      expect(result).to.have.lengthOf(1);
      expect(result[0]).to.deep.equal({
        status: 'success',
        provider: 'cloudfront',
        invalidationId: 'I123',
      });

      expect(mockCdnClient.invalidateCache).to.have.been.calledWith([
        '/opportunities/example.com/L3BhZ2Ux',
      ]);
      expect(log.info).to.have.been.calledWith(sinon.match(/Invalidating CDN cache/));
      expect(log.info).to.have.been.calledWith(sinon.match(/CDN cache invalidation completed/));
    });

    it('should invalidate CDN cache for preview path', async () => {
      await client.invalidateCdnCache({ urls: ['https://example.com/page1'], providers: 'cloudfront', isPreview: true });

      expect(mockCdnClient.invalidateCache).to.have.been.calledWith([
        '/preview/opportunities/example.com/L3BhZ2Ux',
      ]);
    });

    it('should return empty array if URL array is empty', async () => {
      const result = await client.invalidateCdnCache({ urls: [], providers: 'cloudfront' });
      expect(result).to.deep.equal([]);
    });

    it('should return empty array if provider is missing', async () => {
      const result = await client.invalidateCdnCache({ urls: ['https://example.com/page1'], providers: '' });
      expect(result).to.deep.equal([]);
      expect(log.warn).to.have.been.calledWith('No CDN providers specified for cache invalidation');
    });

    it('should return error object if no CDN client available', async () => {
      client.cdnClientRegistry.getClient.returns(null);

      const result = await client.invalidateCdnCache({ urls: ['https://example.com/page1'], providers: 'cloudfront' });

      // Now returns array with one result per provider
      expect(result).to.be.an('array');
      expect(result).to.have.lengthOf(1);
      expect(result[0]).to.deep.equal({
        status: 'error',
        provider: 'cloudfront',
        message: 'No CDN client available for provider: cloudfront',
      });
    });

    it('should return error object if CDN invalidation fails', async () => {
      mockCdnClient.invalidateCache.rejects(new Error('CDN API error'));

      const result = await client.invalidateCdnCache({ urls: ['https://example.com/page1'], providers: 'cloudfront' });

      // Now returns array with one result per provider
      expect(result).to.be.an('array');
      expect(result).to.have.lengthOf(1);
      expect(result[0]).to.deep.equal({
        status: 'error',
        provider: 'cloudfront',
        message: 'CDN API error',
      });

      expect(log.warn).to.have.been.calledWith(sinon.match(/Failed to invalidate cloudfront CDN cache/));
    });
  });

  describe('invalidateCdnCache (batch/multiple URLs)', () => {
    let mockCdnClient;

    beforeEach(() => {
      mockCdnClient = {
        invalidateCache: sinon.stub().resolves({
          status: 'success',
          provider: 'cloudfront',
          invalidationId: 'I123',
        }),
      };

      sinon.stub(client.cdnClientRegistry, 'getClient').returns(mockCdnClient);
    });

    it('should invalidate CDN cache for multiple URLs (batch)', async () => {
      const urls = [
        'https://example.com/page1',
        'https://example.com/page2',
        'https://example.com/page3',
      ];

      // Pass array of URLs for batch invalidation
      const result = await client.invalidateCdnCache({ urls, providers: 'cloudfront' });

      expect(result).to.be.an('array');
      expect(result).to.have.lengthOf(1);
      expect(result[0]).to.deep.equal({
        status: 'success',
        provider: 'cloudfront',
        invalidationId: 'I123',
      });

      expect(mockCdnClient.invalidateCache).to.have.been.calledWith([
        '/opportunities/example.com/L3BhZ2Ux',
        '/opportunities/example.com/L3BhZ2Uy',
        '/opportunities/example.com/L3BhZ2Uz',
      ]);
      expect(log.info).to.have.been.calledWith(sinon.match(/Invalidating CDN cache for 3 path\(s\)/));
    });

    it('should return empty array for empty URLs array', async () => {
      const result = await client.invalidateCdnCache({ urls: [], providers: 'cloudfront' });
      expect(result).to.deep.equal([]);
    });

    it('should return empty array if providers is empty', async () => {
      const result = await client.invalidateCdnCache({ urls: ['https://example.com/page1'], providers: '' });
      expect(result).to.deep.equal([]);
      expect(log.warn).to.have.been.calledWith('No CDN providers specified for cache invalidation');
    });

    it('should return error object if no CDN client available', async () => {
      client.cdnClientRegistry.getClient.returns(null);

      const result = await client.invalidateCdnCache({ urls: ['https://example.com/page1'], providers: 'cloudfront' });

      expect(result).to.be.an('array');
      expect(result).to.have.lengthOf(1);
      expect(result[0]).to.deep.equal({
        status: 'error',
        provider: 'cloudfront',
        message: 'No CDN client available for provider: cloudfront',
      });
    });

    it('should return error object if CDN invalidation fails', async () => {
      mockCdnClient.invalidateCache.rejects(new Error('CDN API error'));

      const result = await client.invalidateCdnCache({ urls: ['https://example.com/page1'], providers: 'cloudfront' });

      expect(result).to.be.an('array');
      expect(result).to.have.lengthOf(1);
      expect(result[0]).to.deep.equal({
        status: 'error',
        provider: 'cloudfront',
        message: 'CDN API error',
      });
    });

    it('should handle multiple providers in parallel', async () => {
      const mockFastlyClient = {
        invalidateCache: sinon.stub().resolves({
          status: 'success',
          provider: 'fastly',
          purgeId: 'F456',
        }),
      };

      client.cdnClientRegistry.getClient.withArgs('cloudfront').returns(mockCdnClient);
      client.cdnClientRegistry.getClient.withArgs('fastly').returns(mockFastlyClient);

      const result = await client.invalidateCdnCache({
        urls: ['https://example.com/page1'],
        providers: ['cloudfront', 'fastly'],
      });

      expect(result).to.be.an('array');
      expect(result).to.have.lengthOf(2);
      expect(result[0].provider).to.equal('cloudfront');
      expect(result[1].provider).to.equal('fastly');

      expect(mockCdnClient.invalidateCache).to.have.been.calledOnce;
      expect(mockFastlyClient.invalidateCache).to.have.been.calledOnce;
    });

    it('should handle errors from getClient', async () => {
      // Simulate an error when getting the CDN client
      client.cdnClientRegistry.getClient.restore();
      sinon.stub(client.cdnClientRegistry, 'getClient').throws(new Error('Unexpected error'));

      const result = await client.invalidateCdnCache({ urls: ['https://example.com/page1'], providers: 'cloudfront' });

      expect(result).to.be.an('array');
      expect(result).to.have.lengthOf(1);
      expect(result[0]).to.deep.equal({
        status: 'error',
        provider: 'cloudfront',
        message: 'Unexpected error',
      });

      // Error is caught in provider-specific error handler
      expect(log.warn).to.have.been.calledWith(sinon.match(/Failed to invalidate cloudfront CDN cache/));
    });

    it('should handle empty CDN provider config', async () => {
      // Test with existing client but passing no providers
      const result = await client.invalidateCdnCache({ urls: ['https://example.com/page1'], providers: [] });

      expect(result).to.be.an('array');
      expect(result).to.have.lengthOf(0);
      expect(log.warn).to.have.been.calledWith('No CDN providers specified for cache invalidation');
    });

    it('should handle multiple providers passed as array', async () => {
      const mockFastlyClient = {
        invalidateCache: sinon.stub().resolves({
          status: 'success',
          provider: 'fastly',
        }),
      };

      client.cdnClientRegistry.getClient.restore();
      sinon.stub(client.cdnClientRegistry, 'getClient')
        .withArgs('cloudfront')
        .returns(mockCdnClient)
        .withArgs('fastly')
        .returns(mockFastlyClient);

      const result = await client.invalidateCdnCache({ urls: ['https://example.com/page1'], providers: ['cloudfront', 'fastly'] });

      expect(result).to.be.an('array');
      expect(result).to.have.lengthOf(2);
      expect(mockCdnClient.invalidateCache).to.have.been.calledOnce;
      expect(mockFastlyClient.invalidateCache).to.have.been.calledOnce;
    });

    it('should handle empty paths after filtering', async () => {
      // Call the method with URLs to test path generation
      const result = await client.invalidateCdnCache({ urls: ['https://example.com/page1'], providers: 'cloudfront' });

      // Should successfully invalidate (paths are generated from URL)
      expect(result).to.be.an('array');
      expect(result).to.have.lengthOf(1);
    });
  });

  describe('#getCdnProviders (edge cases)', () => {
    it('should handle missing CDN provider config (lines 105-106)', async () => {
      // Temporarily remove TOKOWAKA_CDN_PROVIDER to test early return
      const originalProvider = client.env.TOKOWAKA_CDN_PROVIDER;
      delete client.env.TOKOWAKA_CDN_PROVIDER;

      // Call uploadMetaconfig which uses #getCdnProviders internally
      await client.uploadMetaconfig('https://example.com/page1', { siteId: 'test', prerender: true });

      // No CDN invalidation should happen (no providers configured)
      expect(log.warn).to.have.been.calledWith('No CDN providers specified for cache invalidation');

      // Restore
      client.env.TOKOWAKA_CDN_PROVIDER = originalProvider;
    });

    it('should handle array provider config with falsy values (line 111)', async () => {
      // Temporarily modify env to test array filtering
      const originalProvider = client.env.TOKOWAKA_CDN_PROVIDER;
      client.env.TOKOWAKA_CDN_PROVIDER = ['cloudfront', '', null, undefined]; // Array with falsy values

      const mockCloudFrontClient = {
        invalidateCache: sinon.stub().resolves({
          status: 'success',
          provider: 'cloudfront',
        }),
      };

      sinon.stub(client.cdnClientRegistry, 'getClient')
        .withArgs('cloudfront')
        .returns(mockCloudFrontClient);

      // Call uploadMetaconfig which uses #getCdnProviders internally
      await client.uploadMetaconfig('https://example.com/page1', { siteId: 'test', prerender: true });

      // Should only use 'cloudfront' (falsy values filtered out)
      expect(mockCloudFrontClient.invalidateCache).to.have.been.calledOnce;

      // Restore
      client.env.TOKOWAKA_CDN_PROVIDER = originalProvider;
    });

    it('should handle invalid CDN provider type - number (lines 120-121)', async () => {
      // Temporarily modify env to test invalid type
      const originalProvider = client.env.TOKOWAKA_CDN_PROVIDER;
      client.env.TOKOWAKA_CDN_PROVIDER = 12345; // Invalid type (number)

      // Call uploadMetaconfig which uses #getCdnProviders internally
      await client.uploadMetaconfig('https://example.com/page1', { siteId: 'test', prerender: true });

      // No CDN invalidation should happen (no providers)
      expect(log.warn).to.have.been.calledWith('No CDN providers specified for cache invalidation');

      // Restore
      client.env.TOKOWAKA_CDN_PROVIDER = originalProvider;
    });

    it('should handle invalid CDN provider type - object (lines 120-121)', async () => {
      // Temporarily modify env to test invalid type
      const originalProvider = client.env.TOKOWAKA_CDN_PROVIDER;
      client.env.TOKOWAKA_CDN_PROVIDER = { key: 'value' }; // Invalid type (object)

      // Call uploadMetaconfig which uses #getCdnProviders internally
      await client.uploadMetaconfig('https://example.com/page1', { siteId: 'test', prerender: true });

      // No CDN invalidation should happen (no providers)
      expect(log.warn).to.have.been.calledWith('No CDN providers specified for cache invalidation');

      // Restore
      client.env.TOKOWAKA_CDN_PROVIDER = originalProvider;
    });
  });
});<|MERGE_RESOLUTION|>--- conflicted
+++ resolved
@@ -1735,7 +1735,6 @@
       expect(s3Client.send).to.have.been.calledOnce;
     });
 
-<<<<<<< HEAD
     it('should throw error if TOKOWAKA_PREVIEW_API_KEY is not configured', async () => {
       delete client.env.TOKOWAKA_PREVIEW_API_KEY;
 
@@ -1746,7 +1745,8 @@
         expect(error.message).to.include('TOKOWAKA_PREVIEW_API_KEY is required for preview');
         expect(error.status).to.equal(500);
       }
-=======
+    });
+
     it('should preview prerender-only suggestions with no patches', async () => {
       // Update fetchConfig to return existing config with deployed patches
       client.fetchConfig.resolves({
@@ -1803,7 +1803,6 @@
       // Verify fetch was called for HTML fetching
       expect(fetchStub.callCount).to.equal(4);
       expect(s3Client.send).to.have.been.calledOnce;
->>>>>>> c75753a0
     });
 
     it('should throw error if TOKOWAKA_EDGE_URL is not configured', async () => {
