--- conflicted
+++ resolved
@@ -45,17 +45,11 @@
   },
   "dependencies": {
     "@adobe/fetch": "4.2.2",
-<<<<<<< HEAD
     "@adobe/spacecat-shared-data-access": "2.0.2",
     "@adobe/spacecat-shared-ims-client": "1.8.3",
-    "@aws-sdk/client-s3": "3.828.0",
-    "@aws-sdk/client-secrets-manager": "3.828.0",
-    "@aws-sdk/client-sqs": "3.828.0",
-=======
     "@aws-sdk/client-s3": "3.832.0",
     "@aws-sdk/client-secrets-manager": "3.830.0",
     "@aws-sdk/client-sqs": "3.831.0",
->>>>>>> 320db63b
     "@json2csv/plainjs": "7.0.6",
     "aws-xray-sdk": "3.10.3",
     "uuid": "11.1.0"
