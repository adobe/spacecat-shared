--- conflicted
+++ resolved
@@ -1,10 +1,6 @@
 {
   "name": "@adobe/spacecat-shared-utils",
-<<<<<<< HEAD
-  "version": "1.6.0",
-=======
   "version": "1.7.1",
->>>>>>> 6a36bc9a
   "description": "Shared modules of the Spacecat Services - utils",
   "type": "module",
   "main": "src/index.js",
