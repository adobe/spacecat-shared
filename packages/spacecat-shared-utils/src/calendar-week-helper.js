--- conflicted
+++ resolved
@@ -211,10 +211,7 @@
 } = {}) {
   const hasValidWeek = isValidWeek(week, year);
   const hasValidMonth = isValidMonth(month, year);
-<<<<<<< HEAD
-=======
   log?.info(`[getTemporalCondition] hasValidWeek: ${hasValidWeek}, hasValidMonth: ${hasValidMonth}`);
->>>>>>> 2138e3b6
 
   if (numSeries > 1) {
     if (!hasValidWeek && !hasValidMonth) {
