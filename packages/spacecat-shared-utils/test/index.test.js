/*
 * Copyright 2023 Adobe. All rights reserved.
 * This file is licensed to you under the Apache License, Version 2.0 (the "License");
 * you may not use this file except in compliance with the License. You may obtain a copy
 * of the License at http://www.apache.org/licenses/LICENSE-2.0
 *
 * Unless required by applicable law or agreed to in writing, software distributed under
 * the License is distributed on an "AS IS" BASIS, WITHOUT WARRANTIES OR REPRESENTATIONS
 * OF ANY KIND, either express or implied. See the License for the specific language
 * governing permissions and limitations under the License.
 */

/* eslint-env mocha */

import { expect } from 'chai';
import * as allExports from '../src/index.js';

describe('Index Exports', () => {
  const expectedExports = [
    'arrayEquals',
    'composeAuditURL',
    'composeBaseURL',
    'dateAfterDays',
    'deepEqual',
    'generateCSVFile',
    'hasText',
    'isArray',
    'isAuditsDisabled',
    'isBoolean',
    'isInteger',
    'isIsoDate',
    'isIsoTimeOffsetsDate',
    'isNonEmptyObject',
    'isNumber',
    'isObject',
    'isString',
    'isValidDate',
    'isValidUrl',
<<<<<<< HEAD
    'resolveSecretsName',
=======
    'prependSchema',
>>>>>>> 31ba6c2a
    'resolveCustomerSecretsName',
    'resolveSecretsName',
    'sqsEventAdapter',
    'sqsWrapper',
    'stripPort',
    'stripTrailingDot',
    'stripTrailingSlash',
    'stripWWW',
    'toBoolean',
  ];

  it('exports all expected functions', () => {
    expect(Object.keys(allExports)).to.have.members(expectedExports);
  });

  it('does not export anything unexpected', () => {
    expect(Object.keys(allExports)).to.have.lengthOf(expectedExports.length);
  });
});<|MERGE_RESOLUTION|>--- conflicted
+++ resolved
@@ -25,7 +25,6 @@
     'generateCSVFile',
     'hasText',
     'isArray',
-    'isAuditsDisabled',
     'isBoolean',
     'isInteger',
     'isIsoDate',
@@ -36,11 +35,7 @@
     'isString',
     'isValidDate',
     'isValidUrl',
-<<<<<<< HEAD
-    'resolveSecretsName',
-=======
     'prependSchema',
->>>>>>> 31ba6c2a
     'resolveCustomerSecretsName',
     'resolveSecretsName',
     'sqsEventAdapter',
